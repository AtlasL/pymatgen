"""Tools for the submission of Tasks."""
from __future__ import division, print_function

import os
import time
import collections
import yaml
<<<<<<< HEAD
import cStringIO as StringIO
=======
from six.moves import cStringIO
from monty.os.path import which
from pymatgen.io.abinitio import myaml
>>>>>>> ef6420f6

from datetime import timedelta
from monty.dev import deprecated
from monty.os.path import which

from pymatgen.core.design_patterns import AttrDict
from pymatgen.util.string_utils import is_string

import logging
logger = logging.getLogger(__name__)

__all__ = [
    "ScriptEditor",
    "PyLauncher",
    "PyFlowScheduler",
]


def straceback():
    """Returns a string with the traceback."""
    import traceback

    return traceback.format_exc()


class ScriptEditor(object):
    """
    Simple editor that simplifies the writing of shell scripts
    """
    _shell = '/bin/bash'

    def __init__(self):
        self._lines = []

    @property
    def shell(self):
        return self._shell

    def _add(self, text, pre=""):
        if is_string(text):
            self._lines.append(pre + text)
        else:
            self._lines.extend([pre + t for t in text])

    def reset(self):
        """Reset the editor."""
        try:
            del self._lines
        except AttributeError:
            pass

    def shebang(self):
        """Adds the shebang line."""
        self._lines.append('#!' + self.shell)

    def declare_var(self, key, val):
        """Declare a env variable. If val is None the variable is unset."""
        if val is not None:
            line = "export " + key + '=' + str(val)
        else:
            line = "unset " + key

        self._add(line)

    def declare_vars(self, d):
        """Declare the variables defined in the dictionary d."""
        for k, v in d.items():
            self.declare_var(k, v)

    def export_envar(self, key, val):
        """Export an environment variable."""
        line = "export " + key + "=" + str(val)
        self._add(line)

    def export_envars(self, env):
        """Export the environment variables contained in the dict env."""
        for k, v in env.items():
            self.export_envar(k, v)

    def add_emptyline(self):
        """Add an empty line."""
        self._add("", pre="")

    def add_comment(self, comment):
        """Add a comment"""
        self._add(comment, pre="# ")

    def load_modules(self, modules):
        """Load the list of specified modules."""
        for module in modules:
            self.load_module(module)

    def load_module(self, module):
        self._add('module load ' + module)

    def add_line(self, line):
        self._add(line)

    def add_lines(self, lines):
        self._add(lines)

    def get_script_str(self, reset=True):
        """Returns a string with the script and reset the editor if reset is True"""
        s = "\n".join(l for l in self._lines)
        if reset:
            self.reset()
        return s


class OmpEnv(dict):
    """
    Dictionary with the OpenMP environment variables
    see https://computing.llnl.gov/tutorials/openMP/#EnvironmentVariables
    """
    _KEYS = [
        "OMP_SCHEDULE",
        "OMP_NUM_THREADS",
        "OMP_DYNAMIC",
        "OMP_PROC_BIND",
        "OMP_NESTED",
        "OMP_STACKSIZE",
        "OMP_WAIT_POLICY",
        "OMP_MAX_ACTIVE_LEVELS",
        "OMP_THREAD_LIMIT",
        "OMP_STACKSIZE",
        "OMP_PROC_BIND",
    ]

    def __init__(self, *args, **kwargs):
        """
        Constructor method inherited from dictionary:

        >>> OmpEnv(OMP_NUM_THREADS=1)
        {'OMP_NUM_THREADS': '1'}

        To create an instance from an INI file, use:
           OmpEnv.from_file(filename)
        """
        self.update(*args, **kwargs)

        err_msg = ""
        for key, value in self.items():
            self[key] = str(value)
            if key not in self._KEYS:
                err_msg += "unknown option %s\n" % key

        if err_msg:
            raise ValueError(err_msg)

    @classmethod
    def from_file(cls, filename, allow_empty=False):
        """Reads the OpenMP variables from a INI file."""
        if filename.endswith(".ini"):
            from ConfigParser import SafeConfigParser, NoOptionError

            parser = SafeConfigParser()
            parser.read(filename)

            obj = OmpEnv()

            # Consistency check. Note that we only check if the option name is correct,
            # we do not check whether the value is correct or not.
            if "openmp" not in parser.sections():
                if not allow_empty:
                    raise ValueError("%s does not contain any [openmp] section" % filename)
                return obj

            err_msg = ""
            for key in parser.options("openmp"):
                if key.upper() not in self._KEYS:
                    err_msg += "unknown option %s, maybe a typo" % key

            if err_msg:
                raise ValueError(err_msg)

            for key in cls._KEYS:
                try:
                    obj[key] = str(parser.get("openmp", key))
                except NoOptionError:
                    try:
                        obj[key] = str(parser.get("openmp", key.lower()))
                    except NoOptionError:
                        pass

            if not allow_empty and not obj:
                raise ValueError("Refusing to return with an empty dict")

            return obj

        else:
            raise NotImplementedError("Don't how how to read data from %s" % filename)


class PyLauncherError(Exception):
    """Error class for PyLauncher."""


class PyLauncher(object):
    """
    This object handle the submission of the tasks contained in a `AbinitFlow`
    """
    Error = PyLauncherError

    def __init__(self, flow, **kwargs):
        """
        Initialize the object

        Args:
            flow:
                `AbinitFlow` object
            kwargs:
                max_njobs_inqueue:
                    The launcher will stop submitting jobs when the
                    number of jobs in the queue is >= Max number of jobs
        """
        self.flow = flow
        self.max_njobs_inqueue = kwargs.get("max_njobs_inqueue", 200)

    def single_shot(self):
        """
        Run the first `Task` than is ready for execution.

        Returns:
            Number of jobs launched.
        """
        num_launched = 0

        # Get the tasks that can be executed in each workflow.
        tasks = []
        for work in self.flow:
            try:
                task = work.fetch_task_to_run()

                if task is not None:
                    tasks.append(task)
                else:
                    # No task found, this usually happens when we have dependencies.
                    # Beware of possible deadlocks here!
                    logger.debug("No task to run! Possible deadlock")

            except StopIteration:
                logger.info("All tasks completed.")

        # Submit the tasks and update the database.
        if tasks:
            tasks[0].start()
            num_launched += 1

            self.flow.pickle_dump()

        return num_launched

    def rapidfire(self, max_nlaunch=-1, max_loops=1, sleep_time=5): 
        """
        Keeps submitting `Tasks` until we are out of jobs or no job is ready to run.

        Args:
            max_nlaunch:
                Maximum number of launches. default: no limit.
            max_loops:
                Maximum number of loops
            sleep_time:
                secs to sleep between rapidfire loop iterations

        Returns:
            The number of tasks launched.
        """
        num_launched, launched = 0, []

        for count in range(max_loops):
            if count > 0:
                time.sleep(sleep_time)

            tasks = self.fetch_tasks_to_run()

            # I don't know why but we receive duplicated tasks.
            if any(task in launched for task in tasks):
                logger.critical("task %s already in launched list:\n%s" % (task, launched))

            # Preventive test.
            tasks = [t for t in tasks if t not in launched]

            if not tasks:
                continue

            njobs_inqueue = tasks[0].manager.qadapter.get_njobs_in_queue()
            if njobs_inqueue is None:
                print('Cannot get njobs_inqueue, going back to sleep')
                continue


            rest = self.max_njobs_inqueue - njobs_inqueue
            if rest <= 0:
                print('too many jobs in the queue, going back to sleep')
                continue

            stop = len(tasks) if rest > len(tasks) else rest
            #print("Will fire %d jobs" % stop)

            for task in tasks[:stop]:
                fired = task.start()
                if fired:
                    launched.append(task)
                    num_launched += 1

                if num_launched == max_nlaunch:
                    # Exit the outermost loop.
                    print('num_launched == max_nlaunch, going back to sleep')
                    break


        # Update the database.
        self.flow.pickle_dump()

        return num_launched

    def fetch_tasks_to_run(self):
        """
        Return the list of tasks that can be submitted.
        Empty list if no task has been found.
        """
        tasks_to_run = []

        for work in self.flow:
            tasks_to_run.extend(work.fetch_alltasks_to_run())
            #try:
            #    task = work.fetch_task_to_run()

            #    if task is not None:
            #        tasks_to_run.append(task)
            #    else:
            #        # No task found, this usually happens when we have dependencies.
            #        # Beware of possible deadlocks here!
            #        logger.debug("fetch_task_to_run returned None.")

            #except StopIteration:
            #    # All the tasks in work are done.
            #    logger.debug("Out of tasks in work %s" % work)

        return tasks_to_run


def boxed(msg, ch="=", pad=5):
    if pad > 0:
        msg = pad * ch + msg + pad * ch

    return "\n".join([len(msg) * ch,
                      msg,
                      len(msg) * ch,
                      "", ])


class PyFlowSchedulerError(Exception):
    """Exceptions raised by `PyFlowScheduler`."""


class PyFlowScheduler(object):
    """
    This object schedules the submission of the tasks in an `AbinitFlow`.
    There are two types of errors that might occur during the execution of the jobs:

        #. Python exceptions
        #. Abinit Errors.

    Python exceptions are easy to detect and are usually due to a bug in abinitio or random errors such as IOError.
    The set of Abinit Errors is much much broader. It includes wrong input data, segmentation
    faults, problems with the resource manager, etc. Abinitio tries to handle the most common cases
    but there's still a lot of room for improvement.
    Note, in particular, that `PyFlowScheduler` will shutdown automatically if

        #. The number of python exceptions is > MAX_NUM_PYEXC

        #. The number of Abinit Errors (i.e. the number of tasks whose status is S_ERROR) is > MAX_NUM_ERRORS

        #. The number of jobs launched becomes greater than (SAFETY_RATIO * total_number_of_tasks).

        #. The scheduler will send an email to the user (specified by mailto) every REMINDME_S seconds.
           If the mail cannot be sent, it will shutdown automatically.
           This check prevents the scheduler from being trapped in an infinite loop.
    """
    # Configuration file.
    YAML_FILE = "scheduler.yml"

    DEBUG = 0

    Error = PyFlowSchedulerError

    def __init__(self, **kwargs):
        """
        Args:
            weeks:
                number of weeks to wait
            days:
                number of days to wait
            hours:
                number of hours to wait
            minutes:
                number of minutes to wait
            seconds:
                number of seconds to wait

            verbose:
                (int) verbosity level
            max_njobs_inque:
                Limit on the number of jobs that can be present in the queue
            use_dynamic_manager:
                True if the task manager must be re-initialized from 
                file before launching the jobs. Default: False
        """
        # Options passed to the scheduler.
        self.sched_options = AttrDict(
            weeks=kwargs.pop("weeks", 0),
            days=kwargs.pop("days", 0),
            hours=kwargs.pop("hours", 0),
            minutes=kwargs.pop("minutes", 0),
            seconds=kwargs.pop("seconds", 0),
            #start_date=kwargs.pop("start_date", None),
        )

        if all(not v for v in self.sched_options.values()):
            raise self.Error("Wrong set of options passed to the scheduler.")

        self.mailto = kwargs.pop("mailto", None)
        self.verbose = int(kwargs.pop("verbose", 0))
        self.use_dynamic_manager = kwargs.pop("use_dynamic_manager", False)
        self.max_njobs_inqueue = kwargs.pop("max_njobs_inqueue", -1)

        self.REMINDME_S = float(kwargs.pop("REMINDME_S", 4 * 24 * 3600))
        self.MAX_NUM_PYEXCS = int(kwargs.pop("MAX_NUM_PYEXCS", 0))
        self.MAX_NUM_ABIERRS = int(kwargs.pop("MAX_NUM_ABIERRS", 0))
        self.SAFETY_RATIO = int(kwargs.pop("SAFETY_RATIO", 5))
        #self.MAX_ETIME_S = kwargs.pop("MAX_ETIME_S", )

        if kwargs:
            raise self.Error("Unknown arguments %s" % kwargs)

        #from apscheduler.scheduler import Scheduler
        #self.sched = Scheduler(standalone=True)

        from apscheduler.schedulers.blocking import BlockingScheduler
        self.sched = BlockingScheduler()

        self.nlaunch = 0
        self.num_reminders = 1

        # Used to keep track of the exceptions raised while the scheduler is running
        self.exceptions = collections.deque(maxlen=self.MAX_NUM_PYEXCS + 10)

        # Used to push additional info during the execution.
        self.history = collections.deque(maxlen=100)

    @classmethod
    def from_file(cls, filepath):
        """Read the configuration parameters from a Yaml file."""
        with open(filepath, "r") as fh:
            return cls(**yaml.load(fh))

    @classmethod
    def from_string(cls, s):
        """Create an istance from string s containing a YAML dictionary."""
        stream = StringIO.StringIO(s)
        stream.seek(0)

        return cls(**yaml.load(stream))

    @classmethod
    def from_user_config(cls):
        """
        Initialize the `PyFlowScheduler` from the YAML file 'scheduler.yml'.
        Search first in the working directory and then in the configuration
        directory of abipy.

        Raises:
            RuntimeError if file is not found.
        """
        # Try in the current directory.
        path = os.path.join(os.getcwd(), cls.YAML_FILE)

        if os.path.exists(path):
            return cls.from_file(path)

        # Try in the configuration directory.
        home = os.getenv("HOME")
        dirpath = os.path.join(home, ".abinit", "abipy")
        path = os.path.join(dirpath, cls.YAML_FILE)

        if os.path.exists(path):
            return cls.from_file(path)

        err_msg = "Cannot locate %s neither in current directory nor in %s" % (cls.YAML_FILE, dirpath)
        raise cls.Error(err_msg)

    def __str__(self):
        """String representation."""
        lines = [self.__class__.__name__ + ", Pid: %d" % self.pid]
        app = lines.append

        app("Scheduler options: %s" % str(self.sched_options))
        app(80 * "=")
        app(str(self.flow))

        return "\n".join(lines)

    @property
    def pid(self):
        """The pid of the process associated to the scheduler."""
        try:
            return self._pid

        except AttributeError:
            self._pid = os.getpid()
            return self._pid

    @property
    def pid_file(self):
        """
        Absolute path of the file with the pid.
        The file is located in the workdir of the flow
        """
        return self._pid_file

    @property
    def flow(self):
        """`AbinitFlow`."""
        return self._flow

    @property
    def num_excs(self):
        """Number of exceptions raised so far."""
        return len(self.exceptions)

    def get_delta_etime(self):
        """Returns a `timedelta` object representing with the elapsed time."""
        return timedelta(seconds=(time.time() - self.start_time))

    def add_flow(self, flow):
        """Add an `AbinitFlow` flow to the scheduler."""
        if hasattr(self, "_flow"):
            raise self.Error("Only one flow can be added to the scheduler.")

        pid_file = os.path.join(flow.workdir, "_PyFlowScheduler.pid")

        if os.path.isfile(pid_file):
            flow.show_status()

            err_msg = (
                "pid_file %s already exists\n"
                "There are two possibilities:\n\n"
                "   1) There's an another instance of PyFlowScheduler running.\n"
                "   2) The previous scheduler didn't exit in a clean way.\n\n"
                "To solve case 1:\n"
                "   Kill the previous scheduler (use 'kill pid' where pid is the number reported in the file)\n"
                "   Then you can restart the new scheduler.\n\n"
                "To solve case 2:\n"
                "   Remove the pid_file and restart the scheduler.\n\n"
                "Exiting\n" % pid_file
            )

            raise self.Error(err_msg)

        with open(pid_file, "w") as fh:
            fh.write(str(self.pid))

        self._pid_file = pid_file
        self._flow = flow

    def start(self):
        """
        Starts the scheduler in a new thread.
        In standalone mode, this method will block until there are no more scheduled jobs.
        """
        self.history.append("Started on %s" % time.asctime())
        self.start_time = time.time()

        #self.sched.add_interval_job(self.callback, **self.sched_options)
        self.sched.add_job(self.callback, 'interval', **self.sched_options)

        # Try to run the job immediately. If something goes wrong
        # return without initializing the scheduler.
        self._runem_all()

        if self.exceptions:
            self.cleanup()
            self.send_email(msg="Error while trying to run the flow for the first time!\n %s" % self.exceptions)

        self.sched.start()

    def _runem_all(self):
        """
        This function checks the status of all tasks,
        tries to fix tasks that went unconverged, abicritical, or queuecritical
        and tries to run all the tasks that can be submitted.+
        """
        max_nlaunch, excs = 10, []
        flow = self.flow

        #nqjobs = flow.get_njobs_inqueue()
        #if njobs >= self.max_njobs_inqueue:
        #   return

        # Allow to change the manager at run-time
        if self.use_dynamic_manager:
            from pymatgen.io.abinitio.tasks import TaskManager
            new_manager = TaskManager.from_user_config()
            for work in flow:
                work.set_manager(new_manager)

        # check stattus
        flow.check_status()

        # fix problems
        # Try to restart the unconverged tasks
        # todo donot fire here but prepare for fireing in rapidfire
        for task in self.flow.unconverged_tasks:
            try:
                logger.info("AbinitFlow will try restart task %s" % task)

                fired = task.restart()
                if fired: self.nlaunch += 1

            except Exception:
                excs.append(straceback())

        # move here from withing rapid fire ...
        # fix only prepares for restarting, and sets to ready
        flow.fix_critical()

        # update database
        flow.pickle_dump()

        #if self.num_restarts == self.max_num_restarts:
        #    info_msg = "Reached maximum number of restarts. Cannot restart anymore Returning"
        #    logger.info(info_msg)
        #    self.history.append(info_msg)
        #    return 1

        # Submit the tasks that are ready.
        try:
            nlaunch = PyLauncher(flow).rapidfire(max_nlaunch=max_nlaunch, sleep_time=10)
            self.nlaunch += nlaunch

            if nlaunch:
                print("[%s] Number of launches: %d" % (time.asctime(), nlaunch))

        except Exception:
            excs.append(straceback())

        flow.show_status()

        if excs:
            logger.critical("*** Scheduler exceptions:\n *** %s" % "\n".join(excs))
            self.exceptions.extend(excs)

    def callback(self):
        """The function that will be executed by the scheduler."""
        try:
            return self._callback()
        except:
            # All exceptions raised here will trigger the shutdown!
            self.exceptions.append(straceback())
            self.shutdown(msg="Exception raised in callback!")

    def _callback(self):
        """The actual callback."""
        if self.DEBUG:
            # Show the number of open file descriptors
            print(">>>>> _callback: Number of open file descriptors: %s" % get_open_fds())

        self._runem_all()

        # Mission accomplished. Shutdown the scheduler.
        all_ok = self.flow.all_ok
        if self.verbose:
            print("all_ok", all_ok)

        if all_ok:
            self.shutdown(msg="All tasks have reached S_OK. Will shutdown the scheduler and exit")

        # Handle failures.
        err_msg = ""

        # Shall we send a reminder to the user?
        delta_etime = self.get_delta_etime()

        if delta_etime.total_seconds() > self.num_reminders * self.REMINDME_S:
            self.num_reminders += 1
            msg = ("Just to remind you that the scheduler with pid %s, flow %s\n has been running for %s " %
                  (self.pid, self.flow, delta_etime))
            retcode = self.send_email(msg, tag="[REMINDER]")

            if retcode:
                # Cannot send mail, shutdown now!
                msg += ("\nThe scheduler tried to send an e-mail to remind the user\n" +
                        " but send_email returned %d. Aborting now" % retcode)
                err_msg += msg

        #if delta_etime.total_seconds() > self.MAX_ETIME_S:
        #    err_msg += "\nExceeded MAX_ETIME_S %s. Will shutdown the scheduler and exit" % self.MAX_ETIME_S

        # Too many exceptions. Shutdown the scheduler.
        if self.num_excs > self.MAX_NUM_PYEXCS:
            msg = "Number of exceptions %s > %s. Will shutdown the scheduler and exit" % (
                self.num_excs, self.MAX_NUM_PYEXCS)
            err_msg += boxed(msg)

        # Paranoid check: disable the scheduler if we have submitted
        # too many jobs (it might be due to some bug or other external reasons 
        # such as race conditions between difference callbacks!)
        if self.nlaunch > self.SAFETY_RATIO * self.flow.num_tasks:
            msg = "Too many jobs launched %d. Total number of tasks = %s, Will shutdown the scheduler and exit" % (
                self.nlaunch, self.flow.num_tasks)
            err_msg += boxed(msg)

        # Count the number of tasks with status == S_ERROR.
        if self.flow.num_errored_tasks > self.MAX_NUM_ABIERRS:
            msg = "Number of tasks with ERROR status %s > %s. Will shutdown the scheduler and exit" % (
                self.flow.num_errored_tasks, self.MAX_NUM_ABIERRS)
            err_msg += boxed(msg)

        # Count the number of tasks with status == S_UNCONVERGED.
        #if self.flow.num_unconverged_tasks:
        #    # TODO: this is needed to avoid deadlocks, automatic restarting is not available yet
        #    msg = ("Found %d unconverged tasks."
        #           "Automatic restarting is not available yet. Will shutdown the scheduler and exit"
        #           % self.flow.num_unconverged_tasks)
        #    err_msg += boxed(msg)

        #deadlocks = self.detect_deadlocks()
        #if deadlocks:
        #    msg = ("Detected deadlocks in flow. Will shutdown the scheduler and exit"
        #           % self.flow.num_unconverged_tasks)
        #    err_msg += boxed(msg)

        if err_msg:
            # Something wrong. Quit
            self.shutdown(err_msg)

        return len(self.exceptions)

    def cleanup(self):
        """
        Cleanup routine: remove the pid file and save the pickle database
        """
        try:
            os.remove(self.pid_file)
        except OSError:
            logger.critical("Could not remove pid_file")
            pass

        # Save the final status of the flow.
        self.flow.pickle_dump()

    def shutdown(self, msg):
        """Shutdown the scheduler."""
        try:
            self.cleanup()

            self.history.append("Completed on %s" % time.asctime())
            self.history.append("Elapsed time %s" % self.get_delta_etime())

            if self.DEBUG:
                print(">>>>> shutdown: Number of open file descriptors: %s" % get_open_fds())

            retcode = self.send_email(msg)
            if self.DEBUG:
                print("send_mail retcode", retcode)

        finally:
            # Write file with the list of exceptions:
            if self.exceptions:
                dump_file = os.path.join(self.flow.workdir, "_exceptions")
                with open(dump_file, "w") as fh:
                    fh.writelines(self.exceptions)
                    fh.write("Shutdown message:\n%s" % msg)

            # Shutdown the scheduler thus allowing the process to exit.
            self.sched.shutdown(wait=False)

    def send_email(self, msg, tag=None):
        """
        Send an e-mail before completing the shutdown.
        Returns 0 if success.
        """
        try:
            return self._send_email(msg, tag)
        except:
            self.exceptions.append(straceback())
            return -2

    def _send_email(self, msg, tag):
        if self.mailto is None:
            return -1

        header = msg.splitlines()
        app = header.append

        app("Submitted on %s" % time.ctime(self.start_time))
        app("Completed on %s" % time.asctime())
        app("Elapsed time %s" % str(self.get_delta_etime()))
        app("Number of errored tasks: %d" % self.flow.num_errored_tasks)
        app("Number of unconverged tasks: %d" % self.flow.num_unconverged_tasks)

        strio = cStringIO()
        strio.writelines("\n".join(header) + 4 * "\n")

        # Add the status of the flow.
        self.flow.show_status(stream=strio)

        if self.exceptions:
            # Report the list of exceptions.
            strio.writelines(self.exceptions)

        if tag is None:
            tag = " [ALL OK]" if self.flow.all_ok else " [WARNING]"

        return sendmail(subject=self.flow.name + tag, text=strio.getvalue(), mailto=self.mailto)


def sendmail(subject, text, mailto, sender=None):
    """
    Sends an e-mail with unix sendmail.

    Args:
        subject:
            String with the subject of the mail.
        text:
            String with the body of the mail.
        mailto:
            String or list of string with the recipients.
        sender:
            string with the sender address.
            If sender is None, username@hostname is used.

    Returns:
        exit status
    """
    def user_at_host():
        from socket import gethostname
        return os.getlogin() + "@" + gethostname()

    # Body of the message.
    sender = user_at_host() if sender is None else sender
    if is_string(mailto): mailto = [mailto]

    from email.mime.text import MIMEText

    mail = MIMEText(text)
    mail["Subject"] = subject
    mail["From"] = sender
    mail["To"] = ", ".join(mailto)

    msg = mail.as_string()

    # sendmail works much better than the python interface.
    # Note that sendmail is available only on Unix-like OS.
    from subprocess import Popen, PIPE

    sendmail = which("sendmail")
    if sendmail is None: return -1
    p = Popen([sendmail, "-t"], stdin=PIPE, stderr=PIPE)

    outdata, errdata = p.communicate(msg)
    return len(errdata)


@deprecated("qadapter.get_njobs_in_queue")
def get_running_jobs():
    """
    Return the number of running jobs.

    ..warning: only slurm is supported
    """
    try:
        import os
        import subprocess
        from subprocess import PIPE
        name = os.environ['LOGNAME']
        cmd = ['qstat', '-u' + name]
        data = subprocess.Popen(cmd, stdout=PIPE).communicate()[0]
        n = len(data.splitlines()) - 1
    except OSError:
        n = 0

    return n

# Test for sendmail
#def test_sendmail():
#    text = "hello\nworld"""
#    mailto = "matteo.giantomassi@uclouvain.be"
#    retcode = sendmail("sendmail_test", text, mailto)
#    print("Retcode", retcode)


def get_open_fds():
    """
    return the number of open file descriptors for current process

    .. warning: will only work on UNIX-like os-es.
    """
    import subprocess
    import os

    pid = os.getpid()
    procs = subprocess.check_output(["lsof", '-w', '-Ff', "-p", str(pid)])

    nprocs = len(filter(lambda s: s and s[0] == 'f' and s[1:].isdigit(), procs.split('\n')))

    return nprocs
<|MERGE_RESOLUTION|>--- conflicted
+++ resolved
@@ -5,18 +5,11 @@
 import time
 import collections
 import yaml
-<<<<<<< HEAD
-import cStringIO as StringIO
-=======
+
 from six.moves import cStringIO
+from datetime import timedelta
 from monty.os.path import which
-from pymatgen.io.abinitio import myaml
->>>>>>> ef6420f6
-
-from datetime import timedelta
 from monty.dev import deprecated
-from monty.os.path import which
-
 from pymatgen.core.design_patterns import AttrDict
 from pymatgen.util.string_utils import is_string
 
