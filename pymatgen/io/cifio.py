--- conflicted
+++ resolved
@@ -565,10 +565,9 @@
             to the SpacegroupAnalyzer
     """
 
-<<<<<<< HEAD
+
     def __init__(self, struct, symprec=None):
-=======
-    def __init__(self, struct, find_spacegroup=False, symprec=None):
+
         """
         Args:
             struct (Structure): structure to write
@@ -577,7 +576,7 @@
                 and writes the cif with symmetry information. Passes symprec
                 to the SpacegroupAnalyzer
         """
->>>>>>> 3be290a1ff8dedd31a20f3ef8b6449e4e85d7cc4
+
         format_str = "{:.8f}"
 
         block = OrderedDict()
