--- conflicted
+++ resolved
@@ -1,22 +1,11 @@
 from __future__ import unicode_literals
 
-<<<<<<< HEAD
-__author__ = ", ".join(["Shyue Ping Ong", "Anubhav Jain", "Geoffroy Hautier",
-                        "William Davidson Richard", "Stephen Dacek",
-                        "Sai Jayaraman", "Michael Kocher", "Dan Gunter",
-                        "Shreyas Cholia", "Vincent L Chevrier",
-                        "Rickard Armiento"])
-
-__date__ = "Oct 30 2015"
-__version__ = "3.2.4"
-=======
 __author__ = "Pymatgen Development Team"
 __email__ ="pymatgen@googlegroups.com"
 __maintainer__ = "Shyue Ping Ong"
 __maintainer_email__ ="shyuep@gmail.com"
 __date__ = "Nov 6 2015"
 __version__ = "3.2.5"
->>>>>>> 3d20dc16
 
 
 # Useful aliases for commonly used objects and modules.
