--- conflicted
+++ resolved
@@ -549,23 +549,12 @@
             #cell
             #if so, make a supercell
             if abs(struct.lattice.abc[0] - struct.lattice.abc[1]) < 0.001 and \
-<<<<<<< HEAD
-                            abs(struct.lattice.abc[2] - struct.lattice.abc[
-                                1]) < 0.001 \
-                and abs(struct.lattice.abc[0] - struct.lattice.abc[2]) < 0.001:
-                struct = SupercellMaker(struct, ((1, -1, 0), (0, 1, -1), \
-                                                 (1, 1,
-                                                  1))).modified_structure.copy(
-                    sanitize=True)
-=======
                     abs(struct.lattice.abc[2]
                         - struct.lattice.abc[1]) < 0.001 \
                     and abs(struct.lattice.abc[0]
                             - struct.lattice.abc[2]) < 0.001:
                 struct = SupercellMaker(struct, ((1, -1, 0), (0, 1, -1),
                                                  (1, 1, 1))).modified_structure
->>>>>>> b2a3c0ac
-
                 sorted_lengths = sorted(struct.lattice.abc)
 
             a = sorted_lengths[0]
@@ -591,7 +580,6 @@
             #to keep the C- settings
 
             if self.get_spacegroup().int_symbol.startswith("C"):
-<<<<<<< HEAD
                 trans = np.zeros(shape=(3, 3))
                 trans[2] = [0, 0, 1]
                 sorted_dic = sorted([{'vec': struct.lattice.matrix[i],
@@ -607,13 +595,14 @@
                                        struct.lattice.matrix[t[1]],
                                        struct.lattice.matrix[2]]) \
                         .lengths_and_angles
-
                     if landang[1][0] > 90:
                         #if the angle is > 90 we invert a and b to get
                         #an angle < 90
                         landang = Lattice(
-                            [np.multiply(struct.lattice.matrix[t[0]], -1.0),
-                             np.multiply(struct.lattice.matrix[t[1]], -1.0),
+                            [np.multiply(struct.lattice.matrix[t[0]],
+                                         -1.0),
+                             np.multiply(struct.lattice.matrix[t[1]],
+                                         -1.0),
                              struct.lattice.matrix[2]]).lengths_and_angles
                         trans = np.zeros(shape=(3, 3))
                         trans[0][t[0]] = -1
@@ -629,24 +618,10 @@
                         continue
 
                     elif landang[1][0] < 90:
-=======
-                    trans = np.zeros(shape=(3, 3))
-                    trans[2] = [0, 0, 1]
-                    sorted_dic = sorted([{'vec': struct.lattice.matrix[i],
-                                          'length': struct.lattice.abc[i],
-                                          'orig_index': i} for i in [0, 1]],
-                                        key=lambda k: k['length'])
-                    a = sorted_dic[0]['length']
-                    b = sorted_dic[1]['length']
-                    c = struct.lattice.abc[2]
-                    new_matrix = None
-                    for t in itertools.permutations(range(2), 2):
->>>>>>> b2a3c0ac
                         landang = Lattice([struct.lattice.matrix[t[0]],
                                            struct.lattice.matrix[t[1]],
                                            struct.lattice.matrix[2]]) \
                             .lengths_and_angles
-<<<<<<< HEAD
                         trans = np.zeros(shape=(3, 3))
                         trans[0][t[0]] = 1
                         trans[1][t[1]] = 1
@@ -655,53 +630,15 @@
                         b = landang[0][1]
                         c = landang[0][2]
                         alpha = math.pi * landang[1][0] / 180
-=======
-
-                        if landang[1][0] > 90:
-                            #if the angle is > 90 we invert a and b to get
-                            #an angle < 90
-                            landang = Lattice(
-                                [np.multiply(struct.lattice.matrix[t[0]],
-                                             -1.0),
-                                 np.multiply(struct.lattice.matrix[t[1]],
-                                             -1.0),
-                                 struct.lattice.matrix[2]]).lengths_and_angles
-                            trans = np.zeros(shape=(3, 3))
-                            trans[0][t[0]] = -1
-                            trans[1][t[1]] = -1
-                            trans[2][2] = 1
-                            a = landang[0][0]
-                            b = landang[0][1]
-                            c = landang[0][2]
-                            alpha = math.pi * landang[1][0] / 180
-                            new_matrix = [[a, 0, 0],
-                                          [0, b, 0],
-                                          [0, c * cos(alpha), c * sin(alpha)]]
-                            continue
-
-                        elif landang[1][0] < 90:
-                            landang = Lattice([struct.lattice.matrix[t[0]],
-                                               struct.lattice.matrix[t[1]],
-                                               struct.lattice.matrix[2]])\
-                                .lengths_and_angles
-                            trans = np.zeros(shape=(3, 3))
-                            trans[0][t[0]] = 1
-                            trans[1][t[1]] = 1
-                            trans[2][2] = 1
-                            a = landang[0][0]
-                            b = landang[0][1]
-                            c = landang[0][2]
-                            alpha = math.pi * landang[1][0] / 180
-                            new_matrix = [[a, 0, 0],
-                                          [0, b, 0],
-                                          [0, c * cos(alpha), c * sin(alpha)]]
-                    if new_matrix is None:
-                        #this if is to treat the case
-                        #where alpha==90 (but we still have a monoclinic sg
->>>>>>> b2a3c0ac
                         new_matrix = [[a, 0, 0],
                                       [0, b, 0],
                                       [0, c * cos(alpha), c * sin(alpha)]]
+                if new_matrix is None:
+                    #this if is to treat the case
+                    #where alpha==90 (but we still have a monoclinic sg
+                    new_matrix = [[a, 0, 0],
+                                  [0, b, 0],
+                                  [0, c * cos(alpha), c * sin(alpha)]]
                 if new_matrix is None:
                     #this if is to treat the case
                     #where alpha==90 (but we still have a monoclinic sg
@@ -762,19 +699,10 @@
 
             new_sites = []
             for s in struct._sites:
-<<<<<<< HEAD
-                new_sites.append(PeriodicSite(s.specie,
-                                              np.dot(trans, s.frac_coords),
-                                              Lattice(new_matrix),
-                                              to_unit_cell=True,
-                                              properties=s.properties))
-=======
-                    new_sites.append(PeriodicSite(s.specie,
-                                                  np.dot(trans, s.frac_coords),
-                                                  Lattice(new_matrix),
-                                                  to_unit_cell=True,
-                                                  properties=s.properties))
->>>>>>> b2a3c0ac
+                new_sites.append(
+                    PeriodicSite(s.specie, np.dot(trans, s.frac_coords),
+                                 Lattice(new_matrix), to_unit_cell=True,
+                                 properties=s.properties))
             results = Structure.from_sites(new_sites)
 
         elif lattice == "triclinic":
