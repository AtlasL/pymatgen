# coding: utf-8

from __future__ import division, unicode_literals

"""
This module provides classes used to define a non-periodic molecule and a
periodic structure.
"""


__author__ = "Shyue Ping Ong"
__copyright__ = "Copyright 2011, The Materials Project"
__version__ = "2.0"
__maintainer__ = "Shyue Ping Ong"
__email__ = "shyuep@gmail.com"
__status__ = "Production"
__date__ = "Sep 23, 2011"


import math
import os
import json
import collections
import itertools
from abc import ABCMeta, abstractmethod, abstractproperty
import random
import warnings
from fnmatch import fnmatch
import re
from fractions import gcd

import six
from six.moves import map, zip

import numpy as np

import yaml
try:
    from yaml import CSafeDumper as Dumper, CLoader as Loader
except ImportError:
    from yaml import SafeDumper as Dumper, Loader

from pymatgen.core.operations import SymmOp
from pymatgen.core.lattice import Lattice
from pymatgen.core.periodic_table import Element, Specie, get_el_sp
from pymatgen.serializers.json_coders import PMGSONable
from pymatgen.core.sites import Site, PeriodicSite
from pymatgen.core.bonds import CovalentBond, get_bond_length
from pymatgen.core.composition import Composition
from pymatgen.util.coord_utils import get_angle, all_distances, \
    lattice_points_in_supercell
from monty.design_patterns import singleton
from pymatgen.core.units import Mass, Length, ArrayWithUnit
from pymatgen.symmetry.groups import SpaceGroup
from monty.io import zopen


class SiteCollection(six.with_metaclass(ABCMeta, collections.Sequence)):
    """
    Basic SiteCollection. Essentially a sequence of Sites or PeriodicSites.
    This serves as a base class for Molecule (a collection of Site, i.e., no
    periodicity) and Structure (a collection of PeriodicSites, i.e.,
    periodicity). Not meant to be instantiated directly.
    """

    #Tolerance in Angstrom for determining if sites are too close.
    DISTANCE_TOLERANCE = 0.01

    @abstractproperty
    def sites(self):
        """
        Returns a tuple of sites.
        """
        return

    @abstractmethod
    def get_distance(self, i, j):
        """
        Returns distance between sites at index i and j.

        Args:
            i (int): Index of first site
            j (int): Index of second site

        Returns:
            (float) Distance between sites at index i and index j.
        """
        return

    @property
    def distance_matrix(self):
        """
        Returns the distance matrix between all sites in the structure. For
        periodic structures, this is overwritten to return the nearest image
        distance.
        """
        return all_distances(self.cart_coords, self.cart_coords)

    @property
    def species(self):
        """
        Only works for ordered structures.
        Disordered structures will raise an AttributeError.

        Returns:
            ([Specie]) List of species at each site of the structure.
        """
        return [site.specie for site in self]

    @property
    def species_and_occu(self):
        """
        List of species and occupancies at each site of the structure.
        """
        return [site.species_and_occu for site in self]

    @property
    def ntypesp(self):
        """Number of types of atoms."""
        return len(self.types_of_specie)

    @property
    def types_of_specie(self):
        """
        List of types of specie. Only works for ordered structures.
        Disordered structures will raise an AttributeError.
        """
        # Cannot use set since we want a deterministic algorithm.
        types = []
        for site in self:
            if site.specie not in types:
                types.append(site.specie)
        return types

    def group_by_types(self):
        """Iterate over species grouped by type"""
        for t in self.types_of_specie:
            for site in self:
                if site.specie == t:
                    yield site

    def indices_from_symbol(self, symbol):
        """
        Returns a tuple with the sequential indices of the sites
        that contain an element with the given chemical symbol.
        """
        indices = []
        for i, specie in enumerate(self.species):
            if specie.symbol == symbol:
                indices.append(i)
        return tuple(indices)

    @property
    def symbol_set(self):
        """
        Tuple with the set of chemical symbols.
        Note that len(symbol_set) == len(types_of_specie)
        """
        return tuple([specie.symbol for specie in self.types_of_specie])

    @property
    def atomic_numbers(self):
        """List of atomic numbers."""
        return [site.specie.number for site in self]

    @property
    def site_properties(self):
        """
        Returns the site properties as a dict of sequences. E.g.,
        {"magmom": (5,-5), "charge": (-4,4)}.
        """
        props = {}
        prop_keys = set()
        for site in self:
            prop_keys.update(site.properties.keys())

        for k in prop_keys:
            props[k] = [site.properties.get(k, None) for site in self]
        return props

    def __contains__(self, site):
        return site in self.sites

    def __iter__(self):
        return self.sites.__iter__()

    def __getitem__(self, ind):
        return self.sites[ind]

    def __len__(self):
        return len(self.sites)

    def __hash__(self):
        # for now, just use the composition hash code.
        return self.composition.__hash__()

    @property
    def num_sites(self):
        """
        Number of sites.
        """
        return len(self)

    @property
    def cart_coords(self):
        """
        Returns a list of the cartesian coordinates of sites in the structure.
        """
        return np.array([site.coords for site in self])

    @property
    def formula(self):
        """
        (str) Returns the formula.
        """
        return self.composition.formula

    @property
    def composition(self):
        """
        (Composition) Returns the composition
        """
        elmap = collections.defaultdict(float)
        for site in self:
            for species, occu in site.species_and_occu.items():
                elmap[species] += occu
        return Composition(elmap)

    @property
    def charge(self):
        """
        Returns the net charge of the structure based on oxidation states. If
        Elements are found, a charge of 0 is assumed.
        """
        charge = 0
        for site in self:
            for specie, amt in site.species_and_occu.items():
                charge += getattr(specie, "oxi_state", 0) * amt
        return charge

    @property
    def is_ordered(self):
        """
        Checks if structure is ordered, meaning no partial occupancies in any
        of the sites.
        """
        return all((site.is_ordered for site in self))

    def get_angle(self, i, j, k):
        """
        Returns angle specified by three sites.

        Args:
            i (int): Index of first site.
            j (int): Index of second site.
            k (int): Index of third site.

        Returns:
            (float) Angle in degrees.
        """
        v1 = self[i].coords - self[j].coords
        v2 = self[k].coords - self[j].coords
        return get_angle(v1, v2, units="degrees")

    def get_dihedral(self, i, j, k, l):
        """
        Returns dihedral angle specified by four sites.

        Args:
            i (int): Index of first site
            j (int): Index of second site
            k (int): Index of third site
            l (int): Index of fourth site

        Returns:
            (float) Dihedral angle in degrees.
        """
        v1 = self[k].coords - self[l].coords
        v2 = self[j].coords - self[k].coords
        v3 = self[i].coords - self[j].coords
        v23 = np.cross(v2, v3)
        v12 = np.cross(v1, v2)
        return math.degrees(math.atan2(np.linalg.norm(v2) * np.dot(v1, v23),
                            np.dot(v12, v23)))

    def is_valid(self, tol=DISTANCE_TOLERANCE):
        """
        True if SiteCollection does not contain atoms that are too close
        together. Note that the distance definition is based on type of
        SiteCollection. Cartesian distances are used for non-periodic
        Molecules, while PBC is taken into account for periodic structures.

        Args:
            tol (float): Distance tolerance. Default is 0.01A.

        Returns:
            (bool) True if SiteCollection does not contain atoms that are too
            close together.
        """
        if len(self.sites) == 1:
            return True
        all_dists = self.distance_matrix[np.triu_indices(len(self), 1)]
        return bool(np.min(all_dists) > tol)

    @abstractmethod
    def to(self, fmt=None, filename=None):
        """
        Generates well-known string representations of SiteCollections (e.g.,
        molecules / structures). Should return a string type or write to a file.
        """
        pass

    @classmethod
    @abstractmethod
    def from_str(cls, input_string, fmt):
        """
        Reads in SiteCollection from a string.
        """
        pass

    @classmethod
    @abstractmethod
    def from_file(cls, filename):
        """
        Reads in SiteCollection from a filename.
        """
        pass


class IStructure(SiteCollection, PMGSONable):
    """
    Basic immutable Structure object with periodicity. Essentially a sequence
    of PeriodicSites having a common lattice. IStructure is made to be
    (somewhat) immutable so that they can function as keys in a dict. To make
    modifications, use the standard Structure object instead. Structure
    extends Sequence and Hashable, which means that in many cases,
    it can be used like any Python sequence. Iterating through a
    structure is equivalent to going through the sites in sequence.
    """

    def __init__(self, lattice, species, coords, validate_proximity=False,
                 to_unit_cell=False, coords_are_cartesian=False,
                 site_properties=None):
        """
        Create a periodic structure.

        Args:
            lattice (Lattice/3x3 array): The lattice, either as a
                :class:`pymatgen.core.lattice.Lattice` or
                simply as any 2D array. Each row should correspond to a lattice
                vector. E.g., [[10,0,0], [20,10,0], [0,0,30]] specifies a
                lattice with lattice vectors [10,0,0], [20,10,0] and [0,0,30].
            species ([Specie]): Sequence of species on each site. Can take in
                flexible input, including:

                i.  A sequence of element / specie specified either as string
                    symbols, e.g. ["Li", "Fe2+", "P", ...] or atomic numbers,
                    e.g., (3, 56, ...) or actual Element or Specie objects.

                ii. List of dict of elements/species and occupancies, e.g.,
                    [{"Fe" : 0.5, "Mn":0.5}, ...]. This allows the setup of
                    disordered structures.
            coords (Nx3 array): list of fractional/cartesian coordinates of
                each species.
            validate_proximity (bool): Whether to check if there are sites
                that are less than 0.01 Ang apart. Defaults to False.
            coords_are_cartesian (bool): Set to True if you are providing
                coordinates in cartesian coordinates. Defaults to False.
            site_properties (dict): Properties associated with the sites as a
                dict of sequences, e.g., {"magmom":[5,5,5,5]}. The sequences
                have to be the same length as the atomic species and
                fractional_coords. Defaults to None for no properties.
        """
        if len(species) != len(coords):
            raise StructureError("The list of atomic species must be of the"
                                 " same length as the list of fractional"
                                 " coordinates.")

        if isinstance(lattice, Lattice):
            self._lattice = lattice
        else:
            self._lattice = Lattice(lattice)

        sites = []
        for i in range(len(species)):
            prop = None
            if site_properties:
                prop = {k: v[i]
                        for k, v in site_properties.items()}

            sites.append(
                PeriodicSite(species[i], coords[i], self._lattice,
                             to_unit_cell,
                             coords_are_cartesian=coords_are_cartesian,
                             properties=prop))
        self._sites = tuple(sites)
        if validate_proximity and not self.is_valid():
            raise StructureError(("Structure contains sites that are ",
                                  "less than 0.01 Angstrom apart!"))

    @classmethod
    def from_sites(cls, sites, validate_proximity=False,
                   to_unit_cell=False):
        """
        Convenience constructor to make a Structure from a list of sites.

        Args:
            sites: Sequence of PeriodicSites. Sites must have the same
                lattice.
            validate_proximity (bool): Whether to check if there are sites
                that are less than 0.01 Ang apart. Defaults to False.
            to_unit_cell (bool): Whether to translate sites into the unit
                cell.

        Returns:
            (Structure) Note that missing properties are set as None.
        """
        prop_keys = []
        props = {}
        lattice = None
        for i, site in enumerate(sites):
            if not lattice:
                lattice = site.lattice
            elif site.lattice != lattice:
                raise ValueError("Sites must belong to the same lattice")
            for k, v in site.properties.items():
                if k not in prop_keys:
                    prop_keys.append(k)
                    props[k] = [None] * len(sites)
                props[k][i] = v
        for k, v in props.items():
            if any((vv is None for vv in v)):
                warnings.warn("Not all sites have property %s. Missing values "
                              "are set to None." % k)
        return cls(lattice, [site.species_and_occu for site in sites],
                   [site.frac_coords for site in sites],
                   site_properties=props,
                   validate_proximity=validate_proximity,
                   to_unit_cell=to_unit_cell)

    @classmethod
    def from_spacegroup(cls, sg, lattice, species, coords, site_properties=None,
                        coords_are_cartesian=False, tol=1e-5):
        """
        Generate a structure using a spacegroup. Note that only symmetrically
        distinct species and coords should be provided. All equivalent sites
        are generated from the spacegroup operations.

        Args:
            sg (str/int): The spacegroup. If a string, it will be interpreted
                as one of the notations supported by
                pymatgen.symmetry.groups.Spacegroup. E.g., "R-3c" or "Fm-3m".
                If an int, it will be interpreted as an international number.
            lattice (Lattice/3x3 array): The lattice, either as a
                :class:`pymatgen.core.lattice.Lattice` or
                simply as any 2D array. Each row should correspond to a lattice
                vector. E.g., [[10,0,0], [20,10,0], [0,0,30]] specifies a
                lattice with lattice vectors [10,0,0], [20,10,0] and [0,0,30].
                Note that no attempt is made to check that the lattice is
                compatible with the spacegroup specified. This may be
                introduced in a future version.
            species ([Specie]): Sequence of species on each site. Can take in
                flexible input, including:

                i.  A sequence of element / specie specified either as string
                    symbols, e.g. ["Li", "Fe2+", "P", ...] or atomic numbers,
                    e.g., (3, 56, ...) or actual Element or Specie objects.

                ii. List of dict of elements/species and occupancies, e.g.,
                    [{"Fe" : 0.5, "Mn":0.5}, ...]. This allows the setup of
                    disordered structures.
            coords (Nx3 array): list of fractional/cartesian coordinates of
                each species.
            coords_are_cartesian (bool): Set to True if you are providing
                coordinates in cartesian coordinates. Defaults to False.
            site_properties (dict): Properties associated with the sites as a
                dict of sequences, e.g., {"magmom":[5,5,5,5]}. The sequences
                have to be the same length as the atomic species and
                fractional_coords. Defaults to None for no properties.
            tol (float): A fractional tolerance to deal with numerical
               precision issues in determining if orbits are the same.
        """
        try:
            i = int(sg)
            sgp = SpaceGroup.from_int_number(i)
        except ValueError:
            sgp = SpaceGroup(sg)

        if isinstance(lattice, Lattice):
            latt = lattice
        else:
            latt = Lattice(lattice)

        if not sgp.is_compatible(latt):
            raise ValueError(
                "Supplied lattice with parameters %s is incompatible with "
                "supplied spacegroup %s!" % (latt.lengths_and_angles,
                                             sgp.symbol)
            )

        frac_coords = coords if not coords_are_cartesian else \
            lattice.get_fractional_coords(coords)

        props = {} if site_properties is None else site_properties

        all_sp = []
        all_coords = []
        all_site_properties = collections.defaultdict(list)
        for i, (sp, c) in enumerate(zip(species, frac_coords)):
            cc = sgp.get_orbit(c, tol=tol)
            all_sp.extend([sp] * len(cc))
            all_coords.extend(cc)
            for k, v in props.items():
                all_site_properties[k].extend([v[i]] * len(cc))

        return cls(latt, all_sp, all_coords,
                   site_properties=all_site_properties)

    @classmethod
    def from_abivars(cls, *args, **kwargs):
        """Build a :class:`Structure` object from a dictionary with ABINIT variables."""
        kwargs.update(dict(*args))
        d = kwargs

        lattice = Lattice.from_abivars(d)
        coords, coords_are_cartesian = d.get("xred", None), False

        if coords is None:
            coords = d.get("xcart", None)
            if coords is not None:
                coords = ArrayWithUnit(coords, "bohr").to("ang")
            else:
                coords = d.get("xangst", None)
            coords_are_cartesian = True
        
        if coords is None:
            raise ValueError("Cannot extract atomic coordinates from dict %s" % str(d))

        coords = np.reshape(coords, (-1,3))

        znucl_type, typat = d["znucl"], d["typat"]

        if not isinstance(znucl_type, collections.Iterable):
            znucl_type = [znucl_type]

        if not isinstance(typat, collections.Iterable):
            typat = [typat]

        assert len(typat) == len(coords)

        # Note Fortan --> C indexing 
        species = [znucl_type[typ-1] for typ in typat]

<<<<<<< HEAD
        #print(lattice)
        #print(species)
        #print(coords)
=======
        #print(lattice, species, coords)
        #print(species)
>>>>>>> dfb47b7e

        return cls(lattice, species, coords, validate_proximity=False,
                   to_unit_cell=False, coords_are_cartesian=coords_are_cartesian)

    @property
    def distance_matrix(self):
        """
        Returns the distance matrix between all sites in the structure. For
        periodic structures, this should return the nearest image distance.
        """
        return self.lattice.get_all_distances(self.frac_coords,
                                              self.frac_coords)

    @property
    def sites(self):
        """
        Returns an iterator for the sites in the Structure.
        """
        return self._sites

    @property
    def lattice(self):
        """
        Lattice of the structure.
        """
        return self._lattice

    @property
    def reciprocal_lattice(self):
        """
        Reciprocal lattice of the structure.
        """
        return self._lattice.reciprocal_lattice

    def lattice_vectors(self, space="r"):
        """
        Returns the vectors of the unit cell in Angstrom.

        Args:
            space: "r" for real space vectors, "g" for reciprocal space basis
                vectors.
        """
        if space.lower() == "r":
            return self.lattice.matrix
        if space.lower() == "g":
            return self.lattice.reciprocal_lattice.matrix
        raise ValueError("Wrong value for space: %s " % space)

    @property
    def density(self):
        """
        Returns the density in units of g/cc
        """
        m = Mass(self.composition.weight, "amu")
        return m.to("g") / (self.volume * Length(1, "ang").to("cm") ** 3)

    def __eq__(self, other):
        if other is None:
            return False
        if len(self) != len(other):
            return False
        if self.lattice != other.lattice:
            return False
        for site in self:
            if site not in other:
                return False
        return True

    def __ne__(self, other):
        return not self.__eq__(other)

    def __hash__(self):
        # For now, just use the composition hash code.
        return self.composition.__hash__()

    @property
    def frac_coords(self):
        """
        Fractional coordinates as a Nx3 numpy array.
        """
        return np.array([site.frac_coords for site in self._sites])

    @property
    def volume(self):
        """
        Returns the volume of the structure.
        """
        return self._lattice.volume

    def get_distance(self, i, j, jimage=None):
        """
        Get distance between site i and j assuming periodic boundary
        conditions. If the index jimage of two sites atom j is not specified it
        selects the jimage nearest to the i atom and returns the distance and
        jimage indices in terms of lattice vector translations if the index
        jimage of atom j is specified it returns the distance between the i
        atom and the specified jimage atom.

        Args:
            i (int): Index of first site
            j (int): Index of second site
            jimage: Number of lattice translations in each lattice direction.
                Default is None for nearest image.

        Returns:
            distance
        """
        return self[i].distance(self[j], jimage)

    def get_sites_in_sphere(self, pt, r, include_index=False):
        """
        Find all sites within a sphere from the point. This includes sites
        in other periodic images.

        Algorithm:

        1. place sphere of radius r in crystal and determine minimum supercell
           (parallelpiped) which would contain a sphere of radius r. for this
           we need the projection of a_1 on a unit vector perpendicular
           to a_2 & a_3 (i.e. the unit vector in the direction b_1) to
           determine how many a_1"s it will take to contain the sphere.

           Nxmax = r * length_of_b_1 / (2 Pi)

        2. keep points falling within r.

        Args:
            pt (3x1 array): cartesian coordinates of center of sphere.
            r (float): Radius of sphere.
            include_index (bool): Whether the non-supercell site index
                is included in the returned data

        Returns:
            [(site, dist) ...] since most of the time, subsequent processing
            requires the distance.
        """
        site_fcoords = np.mod(self.frac_coords, 1)
        neighbors = []
        for fcoord, dist, i in self._lattice.get_points_in_sphere(
                site_fcoords, pt, r):
            nnsite = PeriodicSite(self[i].species_and_occu,
                                  fcoord, self._lattice,
                                  properties=self[i].properties)
            neighbors.append((nnsite, dist) if not include_index
                             else (nnsite, dist, i))
        return neighbors

    def get_neighbors(self, site, r, include_index=False):
        """
        Get all neighbors to a site within a sphere of radius r.  Excludes the
        site itself.

        Args:
            site:
                site, which is the center of the sphere.
            r:
                radius of sphere.
            include_index:
                boolean that determines whether the non-supercell site index
                is included in the returned data

        Returns:
            [(site, dist) ...] since most of the time, subsequent processing
            requires the distance.
        """
        nn = self.get_sites_in_sphere(site.coords, r,
                                      include_index=include_index)
        return [d for d in nn if site != d[0]]

    def get_all_neighbors(self, r, include_index=False):
        """
        Get neighbors for each atom in the unit cell, out to a distance r
        Returns a list of list of neighbors for each site in structure.
        Use this method if you are planning on looping over all sites in the
        crystal. If you only want neighbors for a particular site, use the
        method get_neighbors as it may not have to build such a large supercell
        However if you are looping over all sites in the crystal, this method
        is more efficient since it only performs one pass over a large enough
        supercell to contain all possible atoms out to a distance r.
        The return type is a [(site, dist) ...] since most of the time,
        subsequent processing requires the distance.

        Args:
            r (float): Radius of sphere.
            include_index (bool): Whether to include the non-supercell site
                in the returned data

        Returns:
            A list of a list of nearest neighbors for each site, i.e.,
            [[(site, dist, index) ...], ..]
            Index only supplied if include_index = True.
            The index is the index of the site in the original (non-supercell)
            structure. This is needed for ewaldmatrix by keeping track of which
            sites contribute to the ewald sum.
        """
        # Use same algorithm as get_sites_in_sphere to determine supercell but
        # loop over all atoms in crystal
        recp_len = np.array(self.lattice.reciprocal_lattice.abc)
        maxr = np.ceil((r + 0.15) * recp_len / (2 * math.pi))
        nmin = np.floor(np.min(self.frac_coords, axis=0)) - maxr
        nmax = np.ceil(np.max(self.frac_coords, axis=0)) + maxr

        all_ranges = [np.arange(x, y) for x, y in zip(nmin, nmax)]

        latt = self._lattice
        neighbors = [list() for i in range(len(self._sites))]
        all_fcoords = np.mod(self.frac_coords, 1)
        coords_in_cell = latt.get_cartesian_coords(all_fcoords)
        site_coords = self.cart_coords

        indices = np.arange(len(self))
        for image in itertools.product(*all_ranges):
            coords = latt.get_cartesian_coords(image) + coords_in_cell
            all_dists = all_distances(coords, site_coords)
            all_within_r = np.bitwise_and(all_dists <= r, all_dists > 1e-8)

            for (j, d, within_r) in zip(indices, all_dists, all_within_r):
                nnsite = PeriodicSite(self[j].species_and_occu, coords[j],
                                      latt, properties=self[j].properties,
                                      coords_are_cartesian=True)
                for i in indices[within_r]:
                    item = (nnsite, d[i], j) if include_index else (
                        nnsite, d[i])
                    neighbors[i].append(item)
        return neighbors

    def get_neighbors_in_shell(self, origin, r, dr):
        """
        Returns all sites in a shell centered on origin (coords) between radii
        r-dr and r+dr.

        Args:
            origin (3x1 array): Cartesian coordinates of center of sphere.
            r (float): Inner radius of shell.
            dr (float): Width of shell.

        Returns:
            [(site, dist) ...] since most of the time, subsequent processing
            requires the distance.
        """
        outer = self.get_sites_in_sphere(origin, r + dr)
        inner = r - dr
        return [(site, dist) for (site, dist) in outer if dist > inner]

    def get_sorted_structure(self, key=None, reverse=False):
        """
        Get a sorted copy of the structure. The parameters have the same
        meaning as in list.sort. By default, sites are sorted by the
        electronegativity of the species.

        Args:
            key: Specifies a function of one argument that is used to extract
                a comparison key from each list element: key=str.lower. The
                default value is None (compare the elements directly).
            reverse (bool): If set to True, then the list elements are sorted
                as if each comparison were reversed.
        """
        sites = sorted(self, key=key, reverse=reverse)
        return self.__class__.from_sites(sites)

    def get_reduced_structure(self, reduction_algo="niggli"):
        """
        Get a reduced structure.

        Args:
            reduction_algo (str): The lattice reduction algorithm to use.
                Currently supported options are "niggli" or "LLL".
        """
        if reduction_algo == "niggli":
            reduced_latt = self._lattice.get_niggli_reduced_lattice()
        elif reduction_algo == "LLL":
            reduced_latt = self._lattice.get_lll_reduced_lattice()
        else:
            raise ValueError("Invalid reduction algo : {}"
                             .format(reduction_algo))

        return self.__class__(reduced_latt, self.species_and_occu,
                              self.cart_coords,
                              coords_are_cartesian=True, to_unit_cell=True)

    def copy(self, site_properties=None, sanitize=False):
        """
        Convenience method to get a copy of the structure, with options to add
        site properties.

        Args:
            site_properties (dict): Properties to add or override. The
                properties are specified in the same way as the constructor,
                i.e., as a dict of the form {property: [values]}. The
                properties should be in the order of the *original* structure
                if you are performing sanitization.
            sanitize (bool): If True, this method will return a sanitized
                structure. Sanitization performs a few things: (i) The sites are
                sorted by electronegativity, (ii) a LLL lattice reduction is
                carried out to obtain a relatively orthogonalized cell,
                (iii) all fractional coords for sites are mapped into the
                unit cell.

        Returns:
            A copy of the Structure, with optionally new site_properties and
            optionally sanitized.
        """
        props = self.site_properties
        if site_properties:
            props.update(site_properties)
        if not sanitize:
            return self.__class__(self._lattice,
                                  self.species_and_occu,
                                  self.frac_coords,
                                  site_properties=props)
        else:
            reduced_latt = self._lattice.get_lll_reduced_lattice()
            new_sites = []
            for i, site in enumerate(self):
                frac_coords = reduced_latt.get_fractional_coords(site.coords)
                site_props = {}
                for p in props:
                    site_props[p] = props[p][i]
                new_sites.append(PeriodicSite(site.species_and_occu,
                                              frac_coords, reduced_latt,
                                              to_unit_cell=True,
                                              properties=site_props))
            new_sites = sorted(new_sites)
            return self.__class__.from_sites(new_sites)

    def interpolate(self, end_structure, nimages=10,
                    interpolate_lattices=False, pbc=True, autosort_tol=0):
        """
        Interpolate between this structure and end_structure. Useful for
        construction of NEB inputs.

        Args:
            end_structure (Structure): structure to interpolate between this
                structure and end.
            nimages (int): No. of interpolation images. Defaults to 10 images.
            interpolate_lattices (bool): Whether to interpolate the lattices.
                Interpolates the lengths and angles (rather than the matrix)
                so orientation may be affected.
            pbc (bool): Whether to use periodic boundary conditions to find
                the shortest path between endpoints.
            auto_sort_tol (float): A distance tolerance in angstrom in
                which to automatically sort end_structure to match to the
                closest points in this particular structure. This is usually
                what you want in a NEB calculation. 0 implies no sorting.
                Otherwise, a 0.5 value usually works pretty well.

        Returns:
            List of interpolated structures. The starting and ending
            structures included as the first and last structures respectively.
            A total of (nimages + 1) structures are returned.
        """
        #Check length of structures
        if len(self) != len(end_structure):
            raise ValueError("Structures have different lengths!")

        if interpolate_lattices:
            #interpolate lattices
            lstart = np.array(self.lattice.lengths_and_angles)
            lend = np.array(end_structure.lattice.lengths_and_angles)
            lvec = lend - lstart

        #Check that both structures have the same lattice
        elif not self.lattice == end_structure.lattice:
            raise ValueError("Structures with different lattices!")

        #Check that both structures have the same species
        for i in range(len(self)):
            if self[i].species_and_occu != end_structure[i].species_and_occu:
                raise ValueError("Different species!\nStructure 1:\n" +
                                 str(self) + "\nStructure 2\n" +
                                 str(end_structure))

        start_coords = np.array(self.frac_coords)
        end_coords = np.array(end_structure.frac_coords)

        if autosort_tol:
            dist_matrix = self.lattice.get_all_distances(start_coords, end_coords)
            site_mappings = collections.defaultdict(list)
            unmapped_start_ind = []
            for i, row in enumerate(dist_matrix):
                ind = np.where(row < autosort_tol)[0]
                if len(ind) == 1:
                    site_mappings[i].append(ind[0])
                else:
                    unmapped_start_ind.append(i)

            if len(unmapped_start_ind) > 1:
                raise ValueError("Unable to reliably match structures "
                                 "with auto_sort_tol = %f. unmapped indices "
                                 "= %s" % (autosort_tol, unmapped_start_ind))

            sorted_end_coords = np.zeros_like(end_coords)
            matched = []
            for i, j in site_mappings.items():
                if len(j) > 1:
                    raise ValueError("Unable to reliably match structures "
                                     "with auto_sort_tol = %f. More than one "
                                     "site match!" % autosort_tol)
                sorted_end_coords[i] = end_coords[j[0]]
                matched.append(j[0])

            if len(unmapped_start_ind) == 1:
                i = unmapped_start_ind[0]
                j = list(set(range(len(start_coords))).difference(matched))[0]
                sorted_end_coords[i] = end_coords[j]

            end_coords = sorted_end_coords

        vec = end_coords - start_coords
        if pbc:
            vec -= np.round(vec)
        sp = self.species_and_occu
        structs = []
        for x in range(nimages + 1):
            if interpolate_lattices:
                l_a = lstart + x / nimages * lvec
                l = Lattice.from_lengths_and_angles(*l_a)
            else:
                l = self.lattice
            fcoords = start_coords + x / nimages * vec
            structs.append(self.__class__(l, sp, fcoords,
                           site_properties=self.site_properties))
        return structs

    def get_primitive_structure(self, tolerance=0.25):
        """
        This finds a smaller unit cell than the input. Sometimes it doesn"t
        find the smallest possible one, so this method is recursively called
        until it is unable to find a smaller cell.

        NOTE: if the tolerance is greater than 1/2 the minimum inter-site
        distance in the primitive cell, the algorithm will reject this lattice.

        Args:
            tolerance (float): Tolerance for each coordinate of a particular
                site. For example, [0.1, 0, 0.1] in cartesian coordinates
                will be considered to be on the same coordinates as
                [0, 0, 0] for a tolerance of 0.25. Defaults to 0.25.

        Returns:
            The most primitive structure found.
        """
        # group sites by species string
        k = lambda s: s.species_string
        sites = sorted(self._sites, key=k)
        grouped_sites = [list(a[1]) for a in itertools.groupby(sites, key=k)]
        grouped_fcoords = [np.array([s.frac_coords for s in g])
                           for g in grouped_sites]

        # min_vecs are approximate periodicities of the cell. The exact
        # periodicities from the supercell matrices are checked against these
        # first
        min_fcoords = min(grouped_fcoords, key=lambda x: len(x))
        min_vecs = min_fcoords - min_fcoords[0]

        # fractional tolerance in the supercell
        super_ftol = np.divide(tolerance, self.lattice.abc)
        super_ftol_2 = super_ftol * 2

        def pbc_coord_intersection(fc1, fc2, tol):
            """
            Returns the fractional coords in fc1 that have coordinates
            within tolerance to some coordinate in fc2
            """
            d = fc1[:, None, :] - fc2[None, :, :]
            d -= np.round(d)
            np.abs(d, d)
            return fc1[np.any(np.all(d < tol, axis=-1), axis=-1)]

        # here we reduce the number of min_vecs by enforcing that every
        # vector in min_vecs approximately maps each site onto a similar site.
        # The subsequent processing is O(fu^3 * min_vecs) = O(n^4) if we do no
        # reduction.
        # This reduction is O(n^3) so usually is an improvement. Using double
        # the tolerance because both vectors are approximate
        for g in sorted(grouped_fcoords, key=lambda x: len(x)):
            for f in g:
                min_vecs = pbc_coord_intersection(min_vecs, g - f, super_ftol_2)

        def get_hnf(fu):
            """
            Returns all possible distinct supercell matrices given a
            number of formula units in the supercell. Batches the matrices
            by the values in the diagonal (for less numpy overhead).
            Computational complexity is O(n^3), and difficult to improve.
            Might be able to do something smart with checking combinations of a
            and b first, though unlikely to reduce to O(n^2).
            """
            def factors(n):
                for i in range(1, n+1):
                    if n % i == 0:
                        yield i

            for det in factors(fu):
                if det == 1:
                    continue
                for a in factors(det):
                    for e in factors(det // a):
                        g = det // a // e
                        yield det, np.array(
                            [[[a, b, c], [0, e, f], [0, 0, g]]
                            for b, c, f in itertools.product(range(a), range(a),
                                                             range(e))])

        # we cant let sites match to their neighbors in the supercell
        grouped_non_nbrs = []
        for gfcoords in grouped_fcoords:
            fdist = gfcoords[None, :, :] - gfcoords[:, None, :]
            fdist -= np.round(fdist)
            np.abs(fdist, fdist)
            non_nbrs = np.any(fdist > 2 * super_ftol[None, None, :], axis=-1)
            # since we want sites to match to themselves
            np.fill_diagonal(non_nbrs, True)
            grouped_non_nbrs.append(non_nbrs)

        num_fu = six.moves.reduce(gcd, map(len, grouped_sites))
        for size, ms in get_hnf(num_fu):
            inv_ms = np.linalg.inv(ms)

            # find sets of lattice vectors that are are present in min_vecs
            dist = inv_ms[:, :, None, :] - min_vecs[None, None, :, :]
            dist -= np.round(dist)
            np.abs(dist, dist)
            is_close = np.all(dist < super_ftol, axis=-1)
            any_close = np.any(is_close, axis=-1)
            inds = np.all(any_close, axis=-1)

            for inv_m, m in zip(inv_ms[inds], ms[inds]):
                new_m = np.dot(inv_m, self.lattice.matrix)
                ftol = np.divide(tolerance, np.sqrt(np.sum(new_m ** 2, axis=1)))

                valid = True
                new_coords = []
                new_sp = []
                for gsites, gfcoords, non_nbrs in zip(grouped_sites,
                                                      grouped_fcoords,
                                                      grouped_non_nbrs):
                    all_frac = np.dot(gfcoords, m)

                    # calculate grouping of equivalent sites, represented by
                    # adjacency matrix
                    fdist = all_frac[None, :, :] - all_frac[:, None, :]
                    fdist = np.abs(fdist - np.round(fdist))
                    close_in_prim = np.all(fdist < ftol[None, None, :], axis=-1)
                    groups = np.logical_and(close_in_prim, non_nbrs)

                    #check that groups are correct
                    if not np.all(np.sum(groups, axis=0) == size):
                        valid = False
                        break

                    #check that groups are all cliques
                    for g in groups:
                        if not np.all(groups[g][:, g]):
                            valid = False
                            break
                    if not valid:
                        break

                    #add the new sites
                    added = np.zeros(len(gsites))
                    for i, s in enumerate(gsites):
                        if not added[i]:
                            added[groups[i]] = True
                            new_sp.append(s.species_and_occu)
                            new_coords.append(s.coords)

                if valid:
                    inv_m = np.linalg.inv(m)
                    new_l = Lattice(np.dot(inv_m, self.lattice.matrix))
                    s = Structure(new_l, new_sp, new_coords,
                                  coords_are_cartesian=True)

                    return s.get_primitive_structure(
                        tolerance).get_reduced_structure()

        return Structure.from_sites(self)

    def __repr__(self):
        outs = ["Structure Summary", repr(self.lattice)]
        for s in self:
            outs.append(repr(s))
        return "\n".join(outs)

    def __str__(self):
        outs = ["Structure Summary ({s})".format(s=self.composition.formula),
                "Reduced Formula: {}"
                .format(self.composition.reduced_formula)]
        to_s = lambda x: "%0.6f" % x
        outs.append("abc   : " + " ".join([to_s(i).rjust(10)
                                           for i in self.lattice.abc]))
        outs.append("angles: " + " ".join([to_s(i).rjust(10)
                                           for i in self.lattice.angles]))
        outs.append("Sites ({i})".format(i=len(self)))
        for i, site in enumerate(self):
            outs.append(" ".join([str(i + 1), site.species_string,
                                  " ".join([to_s(j).rjust(12)
                                            for j in site.frac_coords])]))
        return "\n".join(outs)

    def as_dict(self):
        """
        Json-serializable dict representation of Structure
        """
        latt_dict = self._lattice.as_dict()
        del latt_dict["@module"]
        del latt_dict["@class"]

        d = {"@module": self.__class__.__module__,
             "@class": self.__class__.__name__,
             "lattice": latt_dict, "sites": []}
        for site in self:
            site_dict = site.as_dict()
            del site_dict["lattice"]
            del site_dict["@module"]
            del site_dict["@class"]
            d["sites"].append(site_dict)
        return d

    @classmethod
    def from_dict(cls, d):
        """
        Reconstitute a Structure object from a dict representation of Structure
        created using as_dict().

        Args:
            d (dict): Dict representation of structure.

        Returns:
            Structure object
        """
        lattice = Lattice.from_dict(d["lattice"])
        sites = [PeriodicSite.from_dict(sd, lattice) for sd in d["sites"]]
        return cls.from_sites(sites)

    def to_abivars(self, **kwargs):
        """Returns a dictionary with the ABINIT variables."""
        types_of_specie = self.types_of_specie
        natom = self.num_sites

        znucl_type = [specie.number for specie in types_of_specie]

        znucl_atoms = self.atomic_numbers

        typat = np.zeros(natom, np.int)
        for (atm_idx, site) in enumerate(self):
            typat[atm_idx] = types_of_specie.index(site.specie) + 1

        rprim = ArrayWithUnit(self.lattice.matrix, "ang").to("bohr")
        xred = np.reshape([site.frac_coords for site in self], (-1,3))

        # Set small values to zero. This usually happens when the CIF file
        # does not give structure parameters with enough digits.
        rprim = np.where(np.abs(rprim) > 1e-8, rprim, 0.0)
        xred = np.where(np.abs(xred) > 1e-8, xred, 0.0)

        # Info on atoms.
        d = dict(
            natom=natom,
            ntypat=len(types_of_specie),
            typat=typat,
            znucl=znucl_type,
            xred=xred,
        )

        # Add info on the lattice.
        # Should we use (rprim, acell) or (angdeg, acell) to specify the lattice?
        geomode = kwargs.pop("geomode", "rprim")
        #latt_dict = self.lattice.to_abivars(geomode=geomode)

        if geomode == "rprim":
            d.update(dict(
                acell=3 * [1.0],
                rprim=rprim))

        elif geomode == "angdeg":
            d.update(dict(
                acell=3 * [1.0],
                angdeg=angdeg))
        else:
            raise ValueError("Wrong value for geomode: %s" % geomode)

        return d

    def dot(self, coords_a, coords_b, space="r", frac_coords=False):
        """
        Compute the scalar product of vector(s) either in real space or
        reciprocal space.

        Args:
            coords (3x1 array): Array-like object with the coordinates.
            space (str): "r" for real space, "g" for reciprocal space.
            frac_coords (bool): Whether the vector corresponds to fractional or
                cartesian coordinates.

        Returns:
            one-dimensional `numpy` array.
        """
        lattice = {"r": self.lattice,
                   "g": self.reciprocal_lattice}[space.lower()]
        return lattice.dot(coords_a, coords_b, frac_coords=frac_coords)

    def norm(self, coords, space="r", frac_coords=True):
        """
        Compute the norm of vector(s) either in real space or reciprocal space.

        Args:
            coords (3x1 array): Array-like object with the coordinates.
            space (str): "r" for real space, "g" for reciprocal space.
            frac_coords (bool): Whether the vector corresponds to fractional or
                cartesian coordinates.

        Returns:
            one-dimensional `numpy` array.
        """
        return np.sqrt(self.dot(coords, coords, space=space,
                                frac_coords=frac_coords))

    def to(self, fmt=None, filename=None):
        """
        Outputs the structure to a file or string.

        Args:
            fmt (str): Format to output to. Defaults to JSON unless filename
                is provided. If fmt is specifies, it overrides whatever the
                filename is. Options include "cif", "poscar", "cssr", "json".
                Non-case sensitive.
            filename (str): If provided, output will be written to a file. If
                fmt is not specified, the format is determined from the
                filename. Defaults is None, i.e. string output.

        Returns:
            (str) if filename is None. None otherwise.
        """
        from pymatgen.io.cifio import CifWriter
        from pymatgen.io.vaspio import Poscar
        from pymatgen.io.cssrio import Cssr
        filename = filename or ""
        fmt = "" if fmt is None else fmt.lower()
        fname = os.path.basename(filename)

        if fmt == "cif" or fnmatch(fname, "*.cif*"):
            writer = CifWriter(self)
        elif fmt == "poscar" or fnmatch(fname, "POSCAR*"):
            writer = Poscar(self)
        elif fmt == "cssr" or fnmatch(fname.lower(), "*.cssr*"):
            writer = Cssr(self)
        elif fmt == "json" or fnmatch(fname.lower(), "*.json"):
            s = json.dumps(self.as_dict())
            if filename:
                with zopen(filename, "wt") as f:
                    # This complicated for handles unicode in both Py2 and 3.
                    f.write("%s" % s)
                return
            else:
                return s
        else:
            if filename:
                with open(filename, "w") as f:
                    yaml.dump(self.as_dict(), f, Dumper=Dumper)
                return
            else:
                return yaml.dump(self.as_dict(), Dumper=Dumper)

        if filename:
            writer.write_file(filename)
        else:
            return writer.__str__()

    @classmethod
    def from_str(cls, input_string, fmt, primitive=False, sort=False):
        """
        Reads a structure from a string.

        Args:
            input_string (str): String to parse.
            fmt (str): A format specification.

        Returns:
            IStructure / Structure
        """
        from pymatgen.io.cifio import CifParser
        from pymatgen.io.vaspio import Poscar
        from pymatgen.io.cssrio import Cssr
        fmt = fmt.lower()
        if fmt == "cif":
            parser = CifParser.from_string(input_string)
            s = parser.get_structures(primitive=primitive)[0]
        elif fmt == "poscar":
            s = Poscar.from_string(input_string, False).structure
        elif fmt == "cssr":
            cssr = Cssr.from_string(input_string)
            s = cssr.structure
        elif fmt == "json":
            d = json.loads(input_string)
            s = cls.from_dict(d)
        elif fmt == "yaml":
            d = yaml.load(input_string)
            s = cls.from_dict(d)
        else:
            raise ValueError("Unrecognized format!")

        if sort:
            s = s.get_sorted_structure()
        return cls.from_sites(s)

    @classmethod
    def from_file(cls, filename, primitive=True, sort=False):
        """
        Reads a structure from a file. For example, anything ending in
        a "cif" is assumed to be a Crystallographic Information Format file.
        Supported formats include CIF, POSCAR/CONTCAR, CHGCAR, LOCPOT,
        vasprun.xml, CSSR, Netcdf and pymatgen's JSON serialized structures.

        Args:
            filename (str): The filename to read from.
            primitive (bool): Whether to convert to a primitive cell
                Only available for cifs, POSCAR, CSSR, JSON, YAML
                Defaults to True.
            sort (bool): Whether to sort sites. Default to False.

        Returns:
            Structure.
        """
        if filename.endswith(".nc"):
            # Read Structure from a netcdf file.
            from pymatgen.io.abinitio.netcdf import structure_from_ncdata
            s = structure_from_ncdata(filename, cls=cls)
            if sort:
                s = s.get_sorted_structure()
            return s

        from pymatgen.io.vaspio import Vasprun, Chgcar
        from monty.io import zopen
        fname = os.path.basename(filename)
        with zopen(filename) as f:
            contents = f.read()
        if fnmatch(fname.lower(), "*.cif*"):
            return cls.from_str(contents, fmt="cif",
                                primitive=primitive, sort=sort)
        elif fnmatch(fname, "POSCAR*") or fnmatch(fname, "CONTCAR*"):
            return cls.from_str(contents, fmt="poscar",
                                primitive=primitive, sort=sort)

        elif fnmatch(fname, "CHGCAR*") or fnmatch(fname, "LOCPOT*"):
            s = Chgcar.from_file(filename).structure
        elif fnmatch(fname, "vasprun*.xml*"):
            s = Vasprun(filename).final_structure
        elif fnmatch(fname.lower(), "*.cssr*"):
            return cls.from_str(contents, fmt="cssr",
                                primitive=primitive, sort=sort)
        elif fnmatch(fname, "*.json*") or fnmatch(fname, "*.mson*"):
            return cls.from_str(contents, fmt="json",
                                primitive=primitive, sort=sort)
        elif fnmatch(fname, "*.yaml*"):
            return cls.from_str(contents, fmt="yaml",
                                primitive=primitive, sort=sort)
        else:
            raise ValueError("Unrecognized file extension!")
        if sort:
            s = s.get_sorted_structure()

        s.__class__ = cls
        return s


class IMolecule(SiteCollection, PMGSONable):
    """
    Basic immutable Molecule object without periodicity. Essentially a
    sequence of sites. IMolecule is made to be immutable so that they can
    function as keys in a dict. For a mutable molecule,
    use the :class:Molecule.

    Molecule extends Sequence and Hashable, which means that in many cases,
    it can be used like any Python sequence. Iterating through a molecule is
    equivalent to going through the sites in sequence.
    """

    def __init__(self, species, coords, charge=0,
                 spin_multiplicity=None, validate_proximity=False,
                 site_properties=None):
        """
        Creates a Molecule.

        Args:
            species: list of atomic species. Possible kinds of input include a
                list of dict of elements/species and occupancies, a List of
                elements/specie specified as actual Element/Specie, Strings
                ("Fe", "Fe2+") or atomic numbers (1,56).
            coords (3x1 array): list of cartesian coordinates of each species.
            charge (float): Charge for the molecule. Defaults to 0.
            spin_multiplicity (int): Spin multiplicity for molecule.
                Defaults to None, which means that the spin multiplicity is
                set to 1 if the molecule has no unpaired electrons and to 2
                if there are unpaired electrons.
            validate_proximity (bool): Whether to check if there are sites
                that are less than 1 Ang apart. Defaults to False.
            site_properties (dict): Properties associated with the sites as
                a dict of sequences, e.g., {"magmom":[5,5,5,5]}. The
                sequences have to be the same length as the atomic species
                and fractional_coords. Defaults to None for no properties.
        """
        if len(species) != len(coords):
            raise StructureError(("The list of atomic species must be of the",
                                  " same length as the list of fractional ",
                                  "coordinates."))

        sites = []
        for i in range(len(species)):
            prop = None
            if site_properties:
                prop = {k: v[i] for k, v in site_properties.items()}
            sites.append(Site(species[i], coords[i], properties=prop))

        self._sites = tuple(sites)
        if validate_proximity and not self.is_valid():
            raise StructureError(("Molecule contains sites that are ",
                                  "less than 0.01 Angstrom apart!"))

        self._charge = charge
        nelectrons = 0
        for site in sites:
            for sp, amt in site.species_and_occu.items():
                nelectrons += sp.Z * amt
        nelectrons -= charge
        self._nelectrons = nelectrons
        if spin_multiplicity:
            if (nelectrons + spin_multiplicity) % 2 != 1:
                raise ValueError(
                    "Charge of {} and spin multiplicity of {} is"
                    " not possible for this molecule".format(
                    self._charge, spin_multiplicity))
            self._spin_multiplicity = spin_multiplicity
        else:
            self._spin_multiplicity = 1 if nelectrons % 2 == 0 else 2

    @property
    def charge(self):
        """
        Charge of molecule
        """
        return self._charge

    @property
    def spin_multiplicity(self):
        """
        Spin multiplicity of molecule.
        """
        return self._spin_multiplicity

    @property
    def nelectrons(self):
        """
        Number of electrons in the molecule.
        """
        return self._nelectrons

    @property
    def center_of_mass(self):
        """
        Center of mass of molecule.
        """
        center = np.zeros(3)
        total_weight = 0
        for site in self:
            wt = site.species_and_occu.weight
            center += site.coords * wt
            total_weight += wt
        return center / total_weight

    @property
    def sites(self):
        """
        Returns a tuple of sites in the Molecule.
        """
        return self._sites

    @classmethod
    def from_sites(cls, sites, charge=0, spin_multiplicity=None,
                   validate_proximity=False):
        """
        Convenience constructor to make a Molecule from a list of sites.

        Args:
            sites: Sequence of Sites.
        """
        props = collections.defaultdict(list)
        for site in sites:
            for k, v in site.properties.items():
                props[k].append(v)
        return cls([site.species_and_occu for site in sites],
                   [site.coords for site in sites],
                   charge=charge, spin_multiplicity=spin_multiplicity,
                   validate_proximity=validate_proximity,
                   site_properties=props)

    def break_bond(self, ind1, ind2, tol=0.2):
        """
        Returns two molecules based on breaking the bond between atoms at index
        ind1 and ind2.

        Args:
            ind1 (int): Index of first site.
            ind2 (int): Index of second site.
            tol (float): Relative tolerance to test. Basically, the code
                checks if the distance between the sites is less than (1 +
                tol) * typical bond distances. Defaults to 0.2, i.e.,
                20% longer.

        Returns:
            Two Molecule objects representing the two clusters formed from
            breaking the bond.
        """
        sites = self._sites
        clusters = [[sites[ind1]], [sites[ind2]]]

        sites = [site for i, site in enumerate(sites) if i not in (ind1, ind2)]

        def belongs_to_cluster(site, cluster):
            for test_site in cluster:
                if CovalentBond.is_bonded(site, test_site, tol=tol):
                    return True
            return False

        while len(sites) > 0:
            unmatched = []
            for site in sites:
                found = False
                for cluster in clusters:
                    if belongs_to_cluster(site, cluster):
                        cluster.append(site)
                        found = True
                        break
                if not found:
                    unmatched.append(site)

            if len(unmatched) == len(sites):
                raise ValueError("Not all sites are matched!")
            sites = unmatched

        return (self.__class__.from_sites(cluster)
                for cluster in clusters)

    def get_covalent_bonds(self, tol=0.2):
        """
        Determines the covalent bonds in a molecule.

        Args:
            tol (float): The tol to determine bonds in a structure. See
                CovalentBond.is_bonded.

        Returns:
            List of bonds
        """
        bonds = []
        for site1, site2 in itertools.combinations(self._sites, 2):
            if CovalentBond.is_bonded(site1, site2, tol):
                bonds.append(CovalentBond(site1, site2))
        return bonds

    def __eq__(self, other):
        if other is None:
            return False
        if len(self) != len(other):
            return False
        if self._charge != other._charge:
            return False
        if self._spin_multiplicity != other._spin_multiplicity:
            return False
        for site in self:
            if site not in other:
                return False
        return True

    def __ne__(self, other):
        return not self.__eq__(other)

    def __hash__(self):
        # For now, just use the composition hash code.
        return self.composition.__hash__()

    def __repr__(self):
        outs = ["Molecule Summary"]
        for s in self:
            outs.append(s.__repr__())
        return "\n".join(outs)

    def __str__(self):
        outs = ["Molecule Summary ({s})".format(s=self.composition.formula),
                "Reduced Formula: " + self.composition.reduced_formula,
                "Charge = {}, Spin Mult = {}".format(
                    self._charge, self._spin_multiplicity)]
        to_s = lambda x: "%0.6f" % x
        outs.append("Sites ({i})".format(i=len(self)))
        for i, site in enumerate(self):
            outs.append(" ".join([str(i + 1), site.species_string,
                                  " ".join([to_s(j).rjust(12) for j in
                                            site.coords])]))
        return "\n".join(outs)

    def as_dict(self):
        """
        Json-serializable dict representation of Molecule
        """
        d = {"@module": self.__class__.__module__,
             "@class": self.__class__.__name__,
             "charge": self._charge,
             "spin_multiplicity": self._spin_multiplicity,
             "sites": []}
        for site in self:
            site_dict = site.as_dict()
            del site_dict["@module"]
            del site_dict["@class"]
            d["sites"].append(site_dict)
        return d

    @classmethod
    def from_dict(cls, d):
        """
        Reconstitute a Molecule object from a dict representation created using
        as_dict().

        Args:
            d (dict): dict representation of Molecule.

        Returns:
            Molecule object
        """
        species = []
        coords = []
        props = collections.defaultdict(list)

        for site_dict in d["sites"]:
            species.append({Specie(sp["element"], sp["oxidation_state"])
                            if "oxidation_state" in sp else
                            Element(sp["element"]): sp["occu"]
                            for sp in site_dict["species"]})
            coords.append(site_dict["xyz"])
            siteprops = site_dict.get("properties", {})
            for k, v in siteprops.items():
                props[k].append(v)

        return cls(species, coords, charge=d.get("charge", 0),
                   spin_multiplicity=d.get("spin_multiplicity"),
                   site_properties=props)

    def get_distance(self, i, j):
        """
        Get distance between site i and j.

        Args:
            i (int): Index of first site
            j (int): Index of second site

        Returns:
            Distance between the two sites.
        """
        return self[i].distance(self[j])

    def get_sites_in_sphere(self, pt, r):
        """
        Find all sites within a sphere from a point.

        Args:
            pt (3x1 array): Cartesian coordinates of center of sphere.
            r (float): Radius of sphere.

        Returns:
            [(site, dist) ...] since most of the time, subsequent processing
            requires the distance.
        """
        neighbors = []
        for site in self._sites:
            dist = site.distance_from_point(pt)
            if dist <= r:
                neighbors.append((site, dist))
        return neighbors

    def get_neighbors(self, site, r):
        """
        Get all neighbors to a site within a sphere of radius r.  Excludes the
        site itself.

        Args:
            site (Site): Site at the center of the sphere.
            r (float): Radius of sphere.

        Returns:
            [(site, dist) ...] since most of the time, subsequent processing
            requires the distance.
        """
        nn = self.get_sites_in_sphere(site.coords, r)
        return [(s, dist) for (s, dist) in nn if site != s]

    def get_neighbors_in_shell(self, origin, r, dr):
        """
        Returns all sites in a shell centered on origin (coords) between radii
        r-dr and r+dr.

        Args:
            origin (3x1 array): Cartesian coordinates of center of sphere.
            r (float): Inner radius of shell.
            dr (float): Width of shell.

        Returns:
            [(site, dist) ...] since most of the time, subsequent processing
            requires the distance.
        """
        outer = self.get_sites_in_sphere(origin, r + dr)
        inner = r - dr
        return [(site, dist) for (site, dist) in outer if dist > inner]

    def get_boxed_structure(self, a, b, c, images=(1, 1, 1),
                            random_rotation=False, min_dist=1, cls=None):
        """
        Creates a Structure from a Molecule by putting the Molecule in the
        center of a orthorhombic box. Useful for creating Structure for
        calculating molecules using periodic codes.

        Args:
            a (float): a-lattice parameter.
            b (float): b-lattice parameter.
            c (float): c-lattice parameter.
            images: No. of boxed images in each direction. Defaults to
                (1, 1, 1), meaning single molecule with 1 lattice parameter
                in each direction.
            random_rotation (bool): Whether to apply a random rotation to
                each molecule. This jumbles all the molecules so that they
                are not exact images of each other.
            min_dist (float): The minimum distance that atoms should be from
                each other. This is only used if random_rotation is True.
                The randomized rotations are searched such that no two atoms
                are less than min_dist from each other.
            cls: The Structure class to instantiate (defaults to pymatgen structure)

        Returns:
            Structure containing molecule in a box.
        """
        coords = np.array(self.cart_coords)
        x_range = max(coords[:, 0]) - min(coords[:, 0])
        y_range = max(coords[:, 1]) - min(coords[:, 1])
        z_range = max(coords[:, 2]) - min(coords[:, 2])
        if a <= x_range or b <= y_range or c <= z_range:
            raise ValueError("Box is not big enough to contain Molecule.")
        lattice = Lattice.from_parameters(a * images[0], b * images[1],
                                          c * images[2],
                                          90, 90, 90)
        nimages = images[0] * images[1] * images[2]
        coords = []

        centered_coords = self.cart_coords - self.center_of_mass
        for i, j, k in itertools.product(list(range(images[0])), list(range(images[1])),
                                         list(range(images[2]))):
            box_center = [(i + 0.5) * a, (j + 0.5) * b, (k + 0.5) * c]
            if random_rotation:
                while True:
                    op = SymmOp.from_origin_axis_angle(
                        (0, 0, 0), axis=np.random.rand(3),
                        angle=random.uniform(-180, 180))
                    m = op.rotation_matrix
                    new_coords = np.dot(m, centered_coords.T).T + box_center
                    if len(coords) == 0:
                        break
                    distances = lattice.get_all_distances(
                        lattice.get_fractional_coords(new_coords),
                        lattice.get_fractional_coords(coords))
                    if np.amin(distances) > min_dist:
                        break
            else:
                new_coords = centered_coords + box_center
            coords.extend(new_coords)
        sprops = {k: v * nimages for k, v in self.site_properties.items()}

        if cls is None: cls = Structure
        return cls(lattice, self.species * nimages, coords,
                   coords_are_cartesian=True,
                   site_properties=sprops).get_sorted_structure()

    def get_centered_molecule(self):
        """
        Returns a Molecule centered at the center of mass.

        Returns:
            Molecule centered with center of mass at origin.
        """
        center = self.center_of_mass
        new_coords = np.array(self.cart_coords) - center
        return self.__class__(self.species_and_occu, new_coords,
                              charge=self._charge,
                              spin_multiplicity=self._spin_multiplicity,
                              site_properties=self.site_properties)

    def to(self, fmt=None, filename=None):
        """
        Outputs the molecule to a file or string.

        Args:
            fmt (str): Format to output to. Defaults to JSON unless filename
                is provided. If fmt is specifies, it overrides whatever the
                filename is. Options include "xyz", "gjf", "g03", "json". If
                you have OpenBabel installed, any of the formats supported by
                OpenBabel. Non-case sensitive.
            filename (str): If provided, output will be written to a file. If
                fmt is not specified, the format is determined from the
                filename. Defaults is None, i.e. string output.

        Returns:
            (str) if filename is None. None otherwise.
        """
        from pymatgen.io.xyzio import XYZ
        from pymatgen.io.gaussianio import GaussianInput
        from pymatgen.io.babelio import BabelMolAdaptor

        fmt = "" if fmt is None else fmt.lower()
        fname = os.path.basename(filename or "")
        if fmt == "xyz" or fnmatch(fname.lower(), "*.xyz*"):
            writer = XYZ(self)
        elif any([fmt == r or fnmatch(fname.lower(), "*.{}*".format(r))
                  for r in ["gjf", "g03", "g09", "com", "inp"]]):
            writer = GaussianInput(self)
        elif fmt == "json" or fnmatch(fname, "*.json*") or fnmatch(fname,
                                                                  "*.mson*"):
            if filename:
                with zopen(filename, "wt", encoding='utf8') as f:
                    return json.dump(self.as_dict(), f)
            else:
                return json.dumps(self.as_dict())
        elif fmt == "yaml" or fnmatch(fname, "*.yaml*"):
            if filename:
                with zopen(fname, "wt", encoding='utf8') as f:
                    return yaml.dump(self.as_dict(), f, Dumper=Dumper)
            else:
                return yaml.dump(self.as_dict(), Dumper=Dumper)
        else:
            m = re.search("\.(pdb|mol|mdl|sdf|sd|ml2|sy2|mol2|cml|mrv)",
                          fname.lower())
            if (not fmt) and m:
                fmt = m.group(1)
            writer = BabelMolAdaptor(self)
            return writer.write_file(filename, file_format=fmt)

        if filename:
            writer.write_file(filename)
        else:
            return str(writer)

    @classmethod
    def from_str(cls, input_string, fmt):
        """
        Reads the molecule from a string.

        Args:
            input_string (str): String to parse.
            fmt (str): Format to output to. Defaults to JSON unless filename
                is provided. If fmt is specifies, it overrides whatever the
                filename is. Options include "xyz", "gjf", "g03", "json". If
                you have OpenBabel installed, any of the formats supported by
                OpenBabel. Non-case sensitive.

        Returns:
            IMolecule or Molecule.
        """
        from pymatgen.io.xyzio import XYZ
        from pymatgen.io.gaussianio import GaussianInput
        if fmt.lower() == "xyz":
            m = XYZ.from_string(input_string).molecule
        elif fmt in ["gjf", "g03", "g09", "com", "inp"]:
            m = GaussianInput.from_string(input_string).molecule
        elif fmt == "json":
            d = json.loads(input_string)
            return cls.from_dict(d)
        elif fmt == "yaml":
            d = yaml.load(input_string, Loader=Loader)
            return cls.from_dict(d)
        else:
            from pymatgen.io.babelio import BabelMolAdaptor
            m = BabelMolAdaptor.from_string(input_string,
                                            file_format=fmt).pymatgen_mol
        return cls.from_sites(m)

    @classmethod
    def from_file(cls, filename):
        """
        Reads a molecule from a file. Supported formats include xyz,
        gaussian input (gjf|g03|g09|com|inp), Gaussian output (.out|and
        pymatgen's JSON serialized molecules. Using openbabel,
        many more extensions are supported but requires openbabel to be
        installed.

        Args:
            filename (str): The filename to read from.

        Returns:
            Molecule
        """
        from pymatgen.io.gaussianio import GaussianOutput
        with zopen(filename) as f:
            contents = f.read()
        fname = filename.lower()
        if fnmatch(fname, "*.xyz*"):
            return cls.from_str(contents, fmt="xyz")
        elif any([fnmatch(fname.lower(), "*.{}*".format(r))
                  for r in ["gjf", "g03", "g09", "com", "inp"]]):
            return cls.from_str(contents, fmt="g09")
        elif any([fnmatch(fname.lower(), "*.{}*".format(r))
                  for r in ["out", "lis", "log"]]):
            return GaussianOutput(filename).final_structure
        elif fnmatch(fname, "*.json*") or fnmatch(fname, "*.mson*"):
            return cls.from_str(contents, fmt="json")
        elif fnmatch(fname, "*.yaml*"):
            return cls.from_str(contents, fmt="yaml")
        else:
            from pymatgen.io.babelio import BabelMolAdaptor
            m = re.search("\.(pdb|mol|mdl|sdf|sd|ml2|sy2|mol2|cml|mrv)",
                          filename.lower())
            if m:
                new = BabelMolAdaptor.from_file(filename,
                                                m.group(1)).pymatgen_mol
                new.__class__ = cls
                return new

        raise ValueError("Unrecognized file extension!")


class Structure(IStructure, collections.MutableSequence):
    """
    Mutable version of structure.
    """
    __hash__ = None

    def __init__(self, lattice, species, coords, validate_proximity=False,
                 to_unit_cell=False, coords_are_cartesian=False,
                 site_properties=None):
        """
        Create a periodic structure.

        Args:
            lattice: The lattice, either as a pymatgen.core.lattice.Lattice or
                simply as any 2D array. Each row should correspond to a lattice
                vector. E.g., [[10,0,0], [20,10,0], [0,0,30]] specifies a
                lattice with lattice vectors [10,0,0], [20,10,0] and [0,0,30].
            species: List of species on each site. Can take in flexible input,
                including:

                i.  A sequence of element / specie specified either as string
                    symbols, e.g. ["Li", "Fe2+", "P", ...] or atomic numbers,
                    e.g., (3, 56, ...) or actual Element or Specie objects.

                ii. List of dict of elements/species and occupancies, e.g.,
                    [{"Fe" : 0.5, "Mn":0.5}, ...]. This allows the setup of
                    disordered structures.
            fractional_coords: list of fractional coordinates of each species.
            validate_proximity (bool): Whether to check if there are sites
                that are less than 0.01 Ang apart. Defaults to False.
            coords_are_cartesian (bool): Set to True if you are providing
                coordinates in cartesian coordinates. Defaults to False.
            site_properties (dict): Properties associated with the sites as a
                dict of sequences, e.g., {"magmom":[5,5,5,5]}. The sequences
                have to be the same length as the atomic species and
                fractional_coords. Defaults to None for no properties.
        """
        IStructure.__init__(
            self, lattice, species, coords,
            validate_proximity=validate_proximity, to_unit_cell=to_unit_cell,
            coords_are_cartesian=coords_are_cartesian,
            site_properties=site_properties)

        self._sites = list(self._sites)

    def __setitem__(self, i, site):
        """
        Modify a site in the structure.

        Args:
            i (int): Index
            site (PeriodicSite/Specie/Sequence): Three options exist. You
                can provide a PeriodicSite directly (lattice will be
                checked). Or more conveniently, you can provide a
                specie-like object or a tuple of up to length 3. Examples:
                s[0] = "Fe"
                s[0] = Element("Fe")
                both replaces the species only.
                s[0] = "Fe", [0.5, 0.5, 0.5]
                Replaces site and *fractional* coordinates. Any properties
                are inherited from current site.
                s[0] = "Fe", [0.5, 0.5, 0.5], {"spin": 2}
                Replaces site and *fractional* coordinates and properties.
        """
        if isinstance(site, PeriodicSite):
            if site.lattice != self._lattice:
                raise ValueError("PeriodicSite added must have same lattice "
                                 "as Structure!")
            self._sites[i] = site
        else:
            if isinstance(site, six.string_types) or (not isinstance(site, \
                    collections.Sequence)):
                sp = site
                frac_coords = self._sites[i].frac_coords
                properties = self._sites[i].properties
            else:
                sp = site[0]
                frac_coords = site[1] if len(site) > 1 else self._sites[i]\
                    .frac_coords
                properties = site[2] if len(site) > 2 else self._sites[i]\
                    .properties

            self._sites[i] = PeriodicSite(sp, frac_coords, self._lattice,
                                          properties=properties)

    def __delitem__(self, i):
        """
        Deletes a site from the Structure.
        """
        self._sites.__delitem__(i)

    def append(self, species, coords, coords_are_cartesian=False,
               validate_proximity=False, properties=None):
        """
        Append a site to the structure.

        Args:
            species: Species of inserted site
            coords (3x1 array): Coordinates of inserted site
            coords_are_cartesian (bool): Whether coordinates are cartesian.
                Defaults to False.
            validate_proximity (bool): Whether to check if inserted site is
                too close to an existing site. Defaults to False.

        Returns:
            New structure with inserted site.
        """
        return self.insert(len(self), species, coords,
                           coords_are_cartesian=coords_are_cartesian,
                           validate_proximity=validate_proximity,
                           properties=properties)

    def insert(self, i, species, coords, coords_are_cartesian=False,
               validate_proximity=False, properties=None):
        """
        Insert a site to the structure.

        Args:
            i (int): Index to insert site
            species (species-like): Species of inserted site
            coords (3x1 array): Coordinates of inserted site
            coords_are_cartesian (bool): Whether coordinates are cartesian.
                Defaults to False.
            validate_proximity (bool): Whether to check if inserted site is
                too close to an existing site. Defaults to False.

        Returns:
            New structure with inserted site.
        """
        if not coords_are_cartesian:
            new_site = PeriodicSite(species, coords, self._lattice,
                                    properties=properties)
        else:
            frac_coords = self._lattice.get_fractional_coords(coords)
            new_site = PeriodicSite(species, frac_coords, self._lattice,
                                    properties=properties)

        if validate_proximity:
            for site in self:
                if site.distance(new_site) < self.DISTANCE_TOLERANCE:
                    raise ValueError("New site is too close to an existing "
                                     "site!")

        self._sites.insert(i, new_site)

    def add_site_property(self, property_name, values):
        """
        Adds a property to all sites.

        Args:
            property_name (str): The name of the property to add.
            values: A sequence of values. Must be same length as number of
                sites.
        """
        if len(values) != len(self._sites):
            raise ValueError("Values must be same length as sites.")
        for i in range(len(self._sites)):
            site = self._sites[i]
            props = site.properties
            if not props:
                props = {}
            props[property_name] = values[i]
            self._sites[i] = PeriodicSite(site.species_and_occu,
                                          site.frac_coords, self._lattice,
                                          properties=props)

    def replace_species(self, species_mapping):
        """
        Swap species in a structure.

        Args:
            species_mapping (dict): Dict of species to swap. Species can be
                elements too. e.g., {Element("Li"): Element("Na")} performs
                a Li for Na substitution. The second species can be a
                sp_and_occu dict. For example, a site with 0.5 Si that is
                passed the mapping {Element('Si): {Element('Ge'):0.75,
                Element('C'):0.25} } will have .375 Ge and .125 C.
        """
        latt = self._lattice
        species_mapping = {get_el_sp(k): v
                           for k, v in species_mapping.items()}

        def mod_site(site):
            c = Composition()
            for sp, amt in site.species_and_occu.items():
                new_sp = species_mapping.get(sp, sp)
                if isinstance(new_sp, collections.Mapping):
                    c += Composition(new_sp) * amt
                else:
                    c += {new_sp: amt}
            return PeriodicSite(c, site.frac_coords, latt,
                                properties=site.properties)

        self._sites = list(map(mod_site, self._sites))

    def replace(self, i, species, coords=None, coords_are_cartesian=False,
                properties=None):
        """
        Replace a single site. Takes either a species or a dict of species and
        occupations.

        Args:
            i (int): Index of the site in the _sites list.
            species (species-like): Species of replacement site
            coords (3x1 array): Coordinates of replacement site. If None,
                the current coordinates are assumed.
            coords_are_cartesian (bool): Whether coordinates are cartesian.
                Defaults to False.
            validate_proximity (bool): Whether to check if inserted site is
                too close to an existing site. Defaults to False.
        """
        if coords is None:
            frac_coords = self[i].frac_coords
        elif coords_are_cartesian:
            frac_coords = self._lattice.get_fractional_coords(coords)
        else:
            frac_coords = coords

        new_site = PeriodicSite(species, frac_coords, self._lattice,
                                properties=properties)
        self._sites[i] = new_site

    def remove_species(self, species):
        """
        Remove all occurrences of several species from a structure.

        Args:
            species: Sequence of species to remove, e.g., ["Li", "Na"].
        """
        new_sites = []
        species = list(map(get_el_sp, species))

        for site in self._sites:
            new_sp_occu = {sp: amt for sp, amt in site.species_and_occu.items()
                           if sp not in species}
            if len(new_sp_occu) > 0:
                new_sites.append(PeriodicSite(
                    new_sp_occu, site.frac_coords, self._lattice,
                    properties=site.properties))
        self._sites = new_sites

    def remove_sites(self, indices):
        """
        Delete sites with at indices.

        Args:
            indices: Sequence of indices of sites to delete.
        """
        self._sites = [s for i, s in enumerate(self._sites)
                       if i not in indices]

    def apply_operation(self, symmop):
        """
        Apply a symmetry operation to the structure and return the new
        structure. The lattice is operated by the rotation matrix only.
        Coords are operated in full and then transformed to the new lattice.

        Args:
            symmop (SymmOp): Symmetry operation to apply.
        """
        self._lattice = Lattice([symmop.apply_rotation_only(row)
                                 for row in self._lattice.matrix])

        def operate_site(site):
            new_cart = symmop.operate(site.coords)
            new_frac = self._lattice.get_fractional_coords(new_cart)
            return PeriodicSite(site.species_and_occu, new_frac, self._lattice,
                                properties=site.properties)
        self._sites = list(map(operate_site, self._sites))

    def modify_lattice(self, new_lattice):
        """
        Modify the lattice of the structure.  Mainly used for changing the
        basis.

        Args:
            new_lattice (Lattice): New lattice
        """
        self._lattice = new_lattice
        new_sites = []
        for site in self._sites:
            new_sites.append(PeriodicSite(site.species_and_occu,
                                          site.frac_coords,
                                          self._lattice,
                                          properties=site.properties))
        self._sites = new_sites

    def apply_strain(self, strain):
        """
        Apply a strain to the lattice.

        Args:
            strain (float or list): Amount of strain to apply. Can be a float,
                or a sequence of 3 numbers. E.g., 0.01 means all lattice
                vectors are increased by 1%. This is equivalent to calling
                modify_lattice with a lattice with lattice parameters that
                are 1% larger.
        """
        s = (1 + np.array(strain)) * np.eye(3)
        self.modify_lattice(Lattice(np.dot(self._lattice.matrix.T, s).T))

    def sort(self, key=None, reverse=False):
        """
        Sort a structure in place. The parameters have the same meaning as in
        list.sort. By default, sites are sorted by the electronegativity of
        the species. The difference between this method and
        get_sorted_structure (which also works in IStructure) is that the
        latter returns a new Structure, while this just sorts the Structure
        in place.

        Args:
            key: Specifies a function of one argument that is used to extract
                a comparison key from each list element: key=str.lower. The
                default value is None (compare the elements directly).
            reverse (bool): If set to True, then the list elements are sorted
                as if each comparison were reversed.
        """
        self._sites = sorted(self._sites, key=key, reverse=reverse)

    def translate_sites(self, indices, vector, frac_coords=True,
                        to_unit_cell=True):
        """
        Translate specific sites by some vector, keeping the sites within the
        unit cell.

        Args:
            indices: Integer or List of site indices on which to perform the
                translation.
            vector: Translation vector for sites.
            frac_coords (bool): Whether the vector corresponds to fractional or
                cartesian coordinates.
            to_unit_cell (bool): Whether new sites are transformed to unit
                cell
        """
        if not isinstance(indices, collections.Iterable):
            indices = [indices]

        for i in indices:
            site = self._sites[i]
            if frac_coords:
                fcoords = site.frac_coords + vector
            else:
                fcoords = self._lattice.get_fractional_coords(site.coords
                                                              + vector)
            new_site = PeriodicSite(site.species_and_occu, fcoords,
                                    self._lattice, to_unit_cell=to_unit_cell,
                                    coords_are_cartesian=False,
                                    properties=site.properties)
            self._sites[i] = new_site

    def perturb(self, distance):
        """
        Performs a random perturbation of the sites in a structure to break
        symmetries.

        Args:
            distance (float): Distance in angstroms by which to perturb each
                site.
        """
        def get_rand_vec():
            #deals with zero vectors.
            vector = np.random.randn(3)
            vnorm = np.linalg.norm(vector)
            return vector / vnorm * distance if vnorm != 0 else get_rand_vec()

        for i in range(len(self._sites)):
            self.translate_sites([i], get_rand_vec(), frac_coords=False)

    def add_oxidation_state_by_element(self, oxidation_states):
        """
        Add oxidation states to a structure.

        Args:
            oxidation_states (dict): Dict of oxidation states.
                E.g., {"Li":1, "Fe":2, "P":5, "O":-2}
        """
        try:
            for i, site in enumerate(self._sites):
                new_sp = {}
                for el, occu in site.species_and_occu.items():
                    sym = el.symbol
                    new_sp[Specie(sym, oxidation_states[sym])] = occu
                new_site = PeriodicSite(new_sp, site.frac_coords,
                                        self._lattice,
                                        coords_are_cartesian=False,
                                        properties=site.properties)
                self._sites[i] = new_site

        except KeyError:
            raise ValueError("Oxidation state of all elements must be "
                             "specified in the dictionary.")

    def add_oxidation_state_by_site(self, oxidation_states):
        """
        Add oxidation states to a structure by site.

        Args:
            oxidation_states (list): List of oxidation states.
                E.g., [1, 1, 1, 1, 2, 2, 2, 2, 5, 5, 5, 5, -2, -2, -2, -2]
        """
        try:
            for i, site in enumerate(self._sites):
                new_sp = {}
                for el, occu in site.species_and_occu.items():
                    sym = el.symbol
                    new_sp[Specie(sym, oxidation_states[i])] = occu
                new_site = PeriodicSite(new_sp, site.frac_coords,
                                        self._lattice,
                                        coords_are_cartesian=False,
                                        properties=site.properties)
                self._sites[i] = new_site

        except IndexError:
            raise ValueError("Oxidation state of all sites must be "
                             "specified in the dictionary.")

    def remove_oxidation_states(self):
        """
        Removes oxidation states from a structure.
        """
        for i, site in enumerate(self._sites):
            new_sp = collections.defaultdict(float)
            for el, occu in site.species_and_occu.items():
                sym = el.symbol
                new_sp[Element(sym)] += occu
            new_site = PeriodicSite(new_sp, site.frac_coords,
                                    self._lattice,
                                    coords_are_cartesian=False,
                                    properties=site.properties)
            self._sites[i] = new_site

    def make_supercell(self, scaling_matrix):
        """
        Create a supercell.

        Args:
            scaling_matrix: A scaling matrix for transforming the lattice
                vectors. Has to be all integers. Several options are possible:

                a. A full 3x3 scaling matrix defining the linear combination
                   the old lattice vectors. E.g., [[2,1,0],[0,3,0],[0,0,
                   1]] generates a new structure with lattice vectors a' =
                   2a + b, b' = 3b, c' = c where a, b, and c are the lattice
                   vectors of the original structure.
                b. An sequence of three scaling factors. E.g., [2, 1, 1]
                   specifies that the supercell should have dimensions 2a x b x
                   c.
                c. A number, which simply scales all lattice vectors by the
                   same factor.
        """
        scale_matrix = np.array(scaling_matrix, np.int16)
        if scale_matrix.shape != (3, 3):
            scale_matrix = np.array(scale_matrix * np.eye(3), np.int16)
        new_lattice = Lattice(np.dot(scale_matrix, self._lattice.matrix))

        f_lat = lattice_points_in_supercell(scale_matrix)
        c_lat = new_lattice.get_cartesian_coords(f_lat)

        new_sites = []
        for site in self:
            for v in c_lat:
                s = PeriodicSite(site.species_and_occu, site.coords + v,
                                 new_lattice, properties=site.properties,
                                 coords_are_cartesian=True, to_unit_cell=True)
                new_sites.append(s)
        self._sites = new_sites
        self._lattice = new_lattice

    def scale_lattice(self, volume):
        """
        Performs a scaling of the lattice vectors so that length proportions
        and angles are preserved.

        Args:
            volume (float): New volume of the unit cell in A^3.
        """
        self.modify_lattice(self._lattice.scale(volume))

    def merge_sites(self, tol=0.01):
        """
        Merges sites (adding occupancies) within tol of each other.
        Removes site properties
        """
        from scipy.spatial.distance import squareform
        from scipy.cluster.hierarchy import fcluster, linkage

        d = self.distance_matrix
        np.fill_diagonal(d, 0)
        clusters = fcluster(linkage(squareform((d + d.T) / 2)),
                            tol, 'distance')

        sites = []
        for c in np.unique(clusters):
            inds = np.argwhere(clusters == c)
            species = Composition()
            coords = self[inds[0]].frac_coords
            n = len(inds)
            for i in inds:
                species += self[i].species_and_occu
                offset = self[i].frac_coords - coords
                coords += (offset - np.round(offset)) / n
            sites.append(PeriodicSite(species, coords, self.lattice))

        self._sites = sites


class Molecule(IMolecule, collections.MutableSequence):
    """
    Mutable Molecule. It has all the methods in IMolecule, but in addition,
    it allows a user to perform edits on the molecule.
    """
    __hash__ = None

    def __init__(self, species, coords, charge=0,
                 spin_multiplicity=None, validate_proximity=False,
                 site_properties=None):
        """
        Creates a MutableMolecule.

        Args:
            species: list of atomic species. Possible kinds of input include a
                list of dict of elements/species and occupancies, a List of
                elements/specie specified as actual Element/Specie, Strings
                ("Fe", "Fe2+") or atomic numbers (1,56).
            coords (3x1 array): list of cartesian coordinates of each species.
            charge (float): Charge for the molecule. Defaults to 0.
            spin_multiplicity (int): Spin multiplicity for molecule.
                Defaults to None, which means that the spin multiplicity is
                set to 1 if the molecule has no unpaired electrons and to 2
                if there are unpaired electrons.
            validate_proximity (bool): Whether to check if there are sites
                that are less than 1 Ang apart. Defaults to False.
            site_properties (dict): Properties associated with the sites as
                a dict of sequences, e.g., {"magmom":[5,5,5,5]}. The
                sequences have to be the same length as the atomic species
                and fractional_coords. Defaults to None for no properties.
        """
        IMolecule.__init__(
            self, species, coords, charge=charge,
            spin_multiplicity=spin_multiplicity,
            validate_proximity=validate_proximity,
            site_properties=site_properties)
        self._sites = list(self._sites)

    def __setitem__(self, i, site):
        """
        Modify a site in the molecule.

        Args:
            i (int): Index
            site (PeriodicSite/Specie/Sequence): Three options exist. You can
                provide a Site directly, or for convenience, you can provide
                simply a Specie-like string/object, or finally a (Specie,
                coords) sequence, e.g., ("Fe", [0.5, 0.5, 0.5]).
        """
        if isinstance(site, Site):
            self._sites[i] = site
        else:
            if isinstance(site, six.string_types) or (not isinstance(site, \
                    collections.Sequence)):
                sp = site
                coords = self._sites[i].coords
                properties = self._sites[i].properties
            else:
                sp = site[0]
                coords = site[1] if len(site) > 1 else self._sites[i].coords
                properties = site[2] if len(site) > 2 else self._sites[i]\
                    .properties

            self._sites[i] = Site(sp, coords, properties=properties)

    def __delitem__(self, i):
        """
        Deletes a site from the Structure.
        """
        self._sites.__delitem__(i)

    def append(self, species, coords, validate_proximity=True,
               properties=None):
        """
        Appends a site to the molecule.

        Args:
            species: Species of inserted site
            coords: Coordinates of inserted site
            validate_proximity (bool): Whether to check if inserted site is
                too close to an existing site. Defaults to True.
            properties (dict): A dict of properties for the Site.

        Returns:
            New molecule with inserted site.
        """
        return self.insert(len(self), species, coords,
                           validate_proximity=validate_proximity,
                           properties=properties)

    def set_charge_and_spin(self, charge, spin_multiplicity=None):
        """
        Set the charge and spin multiplicity.

        Args:
            charge (int): Charge for the molecule. Defaults to 0.
            spin_multiplicity (int): Spin multiplicity for molecule.
                Defaults to None, which means that the spin multiplicity is
                set to 1 if the molecule has no unpaired electrons and to 2
                if there are unpaired electrons.
        """
        self._charge = charge
        nelectrons = 0
        for site in self._sites:
            for sp, amt in site.species_and_occu.items():
                nelectrons += sp.Z * amt
        nelectrons -= charge
        self._nelectrons = nelectrons
        if spin_multiplicity:
            if (nelectrons + spin_multiplicity) % 2 != 1:
                raise ValueError(
                    "Charge of {} and spin multiplicity of {} is"
                    " not possible for this molecule".format(
                    self._charge, spin_multiplicity))
            self._spin_multiplicity = spin_multiplicity
        else:
            self._spin_multiplicity = 1 if nelectrons % 2 == 0 else 2

    def insert(self, i, species, coords, validate_proximity=False,
               properties=None):
        """
        Insert a site to the molecule.

        Args:
            i (int): Index to insert site
            species: species of inserted site
            coords (3x1 array): coordinates of inserted site
            validate_proximity (bool): Whether to check if inserted site is
                too close to an existing site. Defaults to True.
            properties (dict): Dict of properties for the Site.

        Returns:
            New molecule with inserted site.
        """
        new_site = Site(species, coords, properties=properties)
        if validate_proximity:
            for site in self:
                if site.distance(new_site) < self.DISTANCE_TOLERANCE:
                    raise ValueError("New site is too close to an existing "
                                     "site!")
        self._sites.insert(i, new_site)

    def add_site_property(self, property_name, values):
        """
        Adds a property to a site.

        Args:
            property_name (str): The name of the property to add.
            values (list): A sequence of values. Must be same length as
                number of sites.
        """
        if len(values) != len(self._sites):
            raise ValueError("Values must be same length as sites.")
        for i in range(len(self._sites)):
            site = self._sites[i]
            props = site.properties
            if not props:
                props = {}
            props[property_name] = values[i]
            self._sites[i] = Site(site.species_and_occu, site.coords,
                                  properties=props)

    def replace_species(self, species_mapping):
        """
        Swap species in a molecule.

        Args:
            species_mapping (dict): dict of species to swap. Species can be
                elements too. E.g., {Element("Li"): Element("Na")} performs
                a Li for Na substitution. The second species can be a
                sp_and_occu dict. For example, a site with 0.5 Si that is
                passed the mapping {Element('Si): {Element('Ge'):0.75,
                Element('C'):0.25} } will have .375 Ge and .125 C.
        """
        species_mapping = {get_el_sp(k): v
                           for k, v in species_mapping.items()}

        def mod_site(site):
            new_atom_occu = dict()
            for sp, amt in site.species_and_occu.items():
                if sp in species_mapping:
                    if isinstance(species_mapping[sp], (Element, Specie)):
                        if species_mapping[sp] in new_atom_occu:
                            new_atom_occu[species_mapping[sp]] += amt
                        else:
                            new_atom_occu[species_mapping[sp]] = amt
                    elif isinstance(species_mapping[sp], collections.Mapping):
                        for new_sp, new_amt in species_mapping[sp].items():
                            if new_sp in new_atom_occu:
                                new_atom_occu[new_sp] += amt * new_amt
                            else:
                                new_atom_occu[new_sp] = amt * new_amt
                else:
                    if sp in new_atom_occu:
                        new_atom_occu[sp] += amt
                    else:
                        new_atom_occu[sp] = amt
            return Site(new_atom_occu, site.coords, properties=site.properties)
        self._sites = list(map(mod_site, self._sites))

    def remove_species(self, species):
        """
        Remove all occurrences of a species from a molecule.

        Args:
            species: Species to remove.
        """
        new_sites = []
        species = list(map(get_el_sp, species))
        for site in self._sites:
            new_sp_occu = {sp: amt for sp, amt in site.species_and_occu.items()
                           if sp not in species}
            if len(new_sp_occu) > 0:
                new_sites.append(Site(new_sp_occu, site.coords,
                                      properties=site.properties))
        self._sites = new_sites

    def remove_sites(self, indices):
        """
        Delete sites with at indices.

        Args:
            indices: Sequence of indices of sites to delete.
        """
        self._sites = [self._sites[i] for i in range(len(self._sites))
                       if i not in indices]

    def translate_sites(self, indices, vector):
        """
        Translate specific sites by some vector, keeping the sites within the
        unit cell.

        Args:
            sites (list): List of site indices on which to perform the
                translation.
            vector (3x1 array): Translation vector for sites.
        """
        for i in indices:
            site = self._sites[i]
            new_site = Site(site.species_and_occu, site.coords + vector,
                            properties=site.properties)
            self._sites[i] = new_site

    def perturb(self, distance):
        """
        Performs a random perturbation of the sites in a structure to break
        symmetries.

        Args:
            distance (float): Distance in angstroms by which to perturb each
                site.
        """
        def get_rand_vec():
            #deals with zero vectors.
            vector = np.random.randn(3)
            vnorm = np.linalg.norm(vector)
            return vector / vnorm * distance if vnorm != 0 else get_rand_vec()

        for i in range(len(self._sites)):
            self.translate_sites([i], get_rand_vec())

    def apply_operation(self, symmop):
        """
        Apply a symmetry operation to the molecule.

        Args:
            symmop (SymmOp): Symmetry operation to apply.
        """
        def operate_site(site):
            new_cart = symmop.operate(site.coords)
            return Site(site.species_and_occu, new_cart,
                        properties=site.properties)
        self._sites = list(map(operate_site, self._sites))

    def copy(self):
        """
        Convenience method to get a copy of the molecule.

        Returns:
            A copy of the Molecule.
        """
        return self.__class__.from_sites(self)

    def substitute(self, index, func_grp, bond_order=1):
        """
        Substitute atom at index with a functional group.

        Args:
            index (int): Index of atom to substitute.
            func_grp: Substituent molecule. There are two options:

                1. Providing an actual molecule as the input. The first atom
                   must be a DummySpecie X, indicating the position of
                   nearest neighbor. The second atom must be the next
                   nearest atom. For example, for a methyl group
                   substitution, func_grp should be X-CH3, where X is the
                   first site and C is the second site. What the code will
                   do is to remove the index site, and connect the nearest
                   neighbor to the C atom in CH3. The X-C bond indicates the
                   directionality to connect the atoms.
                2. A string name. The molecule will be obtained from the
                   relevant template in functional_groups.json.
            bond_order: A specified bond order to calculate the bond length
                between the attached functional group and the nearest
                neighbor site. Defaults to 1.
        """

        # Find the nearest neighbor that is not a terminal atom.
        all_non_terminal_nn = []
        for nn, dist in self.get_neighbors(self[index], 3):
            # Check that the nn has neighbors within a sensible distance but
            # is not the site being substituted.
            for inn, dist2 in self.get_neighbors(nn, 3):
                if inn != self[index] and \
                        dist2 < 1.2 * get_bond_length(nn.specie, inn.specie):
                    all_non_terminal_nn.append((nn, dist))
                    break

        if len(all_non_terminal_nn) == 0:
            raise RuntimeError("Can't find a non-terminal neighbor to attach"
                               " functional group to.")

        non_terminal_nn = min(all_non_terminal_nn, key=lambda d: d[1])[0]

        # Set the origin point to be the coordinates of the nearest
        # non-terminal neighbor.
        origin = non_terminal_nn.coords

        # Pass value of functional group--either from user-defined or from
        # functional.json
        if isinstance(func_grp, Molecule):
            func_grp = func_grp
        else:
            # Check to see whether the functional group is in database.
            func_dic = FunctionalGroups()
            if func_grp not in func_dic:
                raise RuntimeError("Can't find functional group in list. "
                                   "Provide explicit coordinate instead")
            else:
                func_grp = func_dic[func_grp]

        # If a bond length can be found, modify func_grp so that the X-group
        # bond length is equal to the bond length.
        bl = get_bond_length(non_terminal_nn.specie, func_grp[1].specie,
                             bond_order=bond_order)
        if bl is not None:
            func_grp = func_grp.copy()
            vec = func_grp[0].coords - func_grp[1].coords
            func_grp[0] = "X", func_grp[1].coords + bl / np.linalg.norm(vec)\
                               * vec

        # Align X to the origin.
        x = func_grp[0]
        func_grp.translate_sites(list(range(len(func_grp))), origin - x.coords)

        #Find angle between the attaching bond and the bond to be replaced.
        v1 = func_grp[1].coords - origin
        v2 = self[index].coords - origin
        angle = get_angle(v1, v2)

        if 1 < abs(angle % 180) < 179:
            # For angles which are not 0 or 180, we perform a rotation about
            # the origin along an axis perpendicular to both bonds to align
            # bonds.
            axis = np.cross(v1, v2)
            op = SymmOp.from_origin_axis_angle(origin, axis, angle)
            func_grp.apply_operation(op)
        elif abs(abs(angle) - 180) < 1:
            # We have a 180 degree angle. Simply do an inversion about the
            # origin
            for i in range(len(func_grp)):
                func_grp[i] = (func_grp[i].species_and_occu,
                               origin - (func_grp[i].coords - origin))

        # Remove the atom to be replaced, and add the rest of the functional
        # group.
        del self[index]
        for site in func_grp[1:]:
            self._sites.append(site)


class StructureError(Exception):
    """
    Exception class for Structure.
    Raised when the structure has problems, e.g., atoms that are too close.
    """
    pass


@singleton
class FunctionalGroups(dict):

    def __init__(self):
        """
        Loads functional group data from json file. Return list that can be
        easily converted into a Molecule object. The .json file, of course,
        has to be under the same directory of this function
        """
        dict.__init__(self)
        with open(os.path.join(os.path.dirname(__file__),
                               "func_groups.json"), "rt") as f:
            for k, v in json.load(f).items():
                self[k] = Molecule(v["species"], v["coords"])<|MERGE_RESOLUTION|>--- conflicted
+++ resolved
@@ -551,14 +551,8 @@
         # Note Fortan --> C indexing 
         species = [znucl_type[typ-1] for typ in typat]
 
-<<<<<<< HEAD
-        #print(lattice)
-        #print(species)
-        #print(coords)
-=======
         #print(lattice, species, coords)
         #print(species)
->>>>>>> dfb47b7e
 
         return cls(lattice, species, coords, validate_proximity=False,
                    to_unit_cell=False, coords_are_cartesian=coords_are_cartesian)
